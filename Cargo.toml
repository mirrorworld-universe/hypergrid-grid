--- conflicted
+++ resolved
@@ -119,10 +119,7 @@
     "zk-keygen",
     "zk-token-sdk",
     "printer",
-<<<<<<< HEAD
     "hypergrid",
-=======
->>>>>>> db7b1f1f
 ]
 
 exclude = ["programs/sbf"]
@@ -392,17 +389,12 @@
 solana-zk-keygen = { path = "zk-keygen", version = "=1.18.11" }
 solana-zk-token-proof-program = { path = "programs/zk-token-proof", version = "=1.18.11" }
 solana-zk-token-sdk = { path = "zk-token-sdk", version = "=1.18.11" }
-<<<<<<< HEAD
 sonic-hypergrid = { path = "hypergrid", version = "=1.18.11" }
 sonic-printer = { path = "printer", version = "=1.18.11" }
 solana_rbpf = "=0.8.0"
 sonic-account-migrater-program = { path = "programs/sonic-account-migrater", version = "=1.18.11" }
 sonic-fee-settlement-program = { path = "programs/sonic-fee-settlement", version = "=1.18.11" }
-=======
-sonic-printer = { path = "printer", version = "=1.18.11" }
-solana_rbpf = "=0.8.0"
-sonic-account-migrater-program = { path = "programs/sonic-account-migrater", version = "=1.18.11" }
->>>>>>> db7b1f1f
+
 spl-associated-token-account = "=2.3.0"
 spl-instruction-padding = "0.1"
 spl-memo = "=4.0.0"
