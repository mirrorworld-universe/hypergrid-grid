//! The `bank` module tracks client accounts and the progress of on-chain
//! programs.
//!
//! A single bank relates to a block produced by a single leader and each bank
//! except for the genesis bank points back to a parent bank.
//!
//! The bank is the main entrypoint for processing verified transactions with the function
//! `Bank::process_transactions`
//!
//! It does this by loading the accounts using the reference it holds on the account store,
//! and then passing those to an InvokeContext which handles loading the programs specified
//! by the Transaction and executing it.
//!
//! The bank then stores the results to the accounts store.
//!
//! It then has APIs for retrieving if a transaction has been processed and it's status.
//! See `get_signature_status` et al.
//!
//! Bank lifecycle:
//!
//! A bank is newly created and open to transactions. Transactions are applied
//! until either the bank reached the tick count when the node is the leader for that slot, or the
//! node has applied all transactions present in all `Entry`s in the slot.
//!
//! Once it is complete, the bank can then be frozen. After frozen, no more transactions can
//! be applied or state changes made. At the frozen step, rent will be applied and various
//! sysvar special accounts update to the new state of the system.
//!
//! After frozen, and the bank has had the appropriate number of votes on it, then it can become
//! rooted. At this point, it will not be able to be removed from the chain and the
//! state is finalized.
//!
//! It offers a high-level API that signs transactions
//! on behalf of the caller, and a low-level API for when they have
//! already been signed and verified.
use rand::seq::index;
#[cfg(feature = "dev-context-only-utils")]
use solana_accounts_db::accounts_db::{
    ACCOUNTS_DB_CONFIG_FOR_BENCHMARKS, ACCOUNTS_DB_CONFIG_FOR_TESTING,
};
#[allow(deprecated)]
use solana_sdk::recent_blockhashes_account;
pub use solana_sdk::reward_type::RewardType;
use {
    crate::{
        bank::metrics::*,
        bank_forks::BankForks,
        builtins::{BuiltinPrototype, BUILTINS},
        epoch_rewards_hasher::hash_rewards_into_partitions,
        epoch_stakes::{EpochStakes, NodeVoteAccounts},
        installed_scheduler_pool::{BankWithScheduler, InstalledSchedulerRwLock},
        runtime_config::RuntimeConfig,
        serde_snapshot::BankIncrementalSnapshotPersistence,
        snapshot_hash::SnapshotHash,
        stake_account::StakeAccount,
        stake_history::StakeHistory,
        stake_weighted_timestamp::{
            calculate_stake_weighted_timestamp, MaxAllowableDrift,
            MAX_ALLOWABLE_DRIFT_PERCENTAGE_FAST, MAX_ALLOWABLE_DRIFT_PERCENTAGE_SLOW_V2,
        },
        stakes::{InvalidCacheEntryReason, Stakes, StakesCache, StakesEnum},
        status_cache::{SlotDelta, StatusCache},
        transaction_batch::TransactionBatch,
    },
    byteorder::{ByteOrder, LittleEndian},
    dashmap::{DashMap, DashSet},
    itertools::izip,
    log::*,
    regex::Regex,
    percentage::Percentage,
    rayon::{
        iter::{IntoParallelIterator, IntoParallelRefIterator, ParallelIterator},
        slice::ParallelSlice,
        ThreadPool, ThreadPoolBuilder,
    },
    solana_accounts_db::{
        account_overrides::AccountOverrides,
        accounts::{
            AccountAddressFilter, Accounts, LoadedTransaction, PubkeyAccountSlot,
            TransactionLoadResult,
        },
        accounts_db::{
            AccountShrinkThreshold, AccountStorageEntry, AccountsDb, AccountsDbConfig,
            CalcAccountsHashDataSource, VerifyAccountsHashAndLamportsConfig,
        },
        accounts_hash::{
            AccountHash, AccountsHash, CalcAccountsHashConfig, HashStats, IncrementalAccountsHash,
        },
        accounts_index::{AccountSecondaryIndexes, IndexKey, ScanConfig, ScanResult, ZeroLamport},
        accounts_partition::{self, Partition, PartitionIndex},
        accounts_update_notifier_interface::AccountsUpdateNotifier,
        ancestors::{Ancestors, AncestorsForSerialization},
        blockhash_queue::BlockhashQueue,
        epoch_accounts_hash::EpochAccountsHash,
        nonce_info::{NonceInfo, NoncePartial},
        partitioned_rewards::PartitionedEpochRewardsConfig,
        rent_collector::{CollectedInfo, RentCollector, RENT_EXEMPT_RENT_EPOCH},
        rent_debits::RentDebits,
        sorted_storages::SortedStorages,
        stake_rewards::{RewardInfo, StakeReward},
        storable_accounts::StorableAccounts,
        transaction_error_metrics::TransactionErrorMetrics,
        transaction_results::{
            inner_instructions_list_from_instruction_trace, DurableNonceFee,
            TransactionCheckResult, TransactionExecutionDetails, TransactionExecutionResult,
            TransactionResults,
        },
    },
    solana_bpf_loader_program::syscalls::create_program_runtime_environment_v1,
    solana_cost_model::cost_tracker::CostTracker,
    solana_loader_v4_program::create_program_runtime_environment_v2,
    solana_measure::{measure, measure::Measure, measure_us},
    solana_perf::perf_libs,
    solana_program_runtime::{
        compute_budget::ComputeBudget,
        compute_budget_processor::process_compute_budget_instructions,
        invoke_context::BuiltinFunctionWithContext,
        loaded_programs::{
            LoadProgramMetrics, LoadedProgram, LoadedProgramMatchCriteria, LoadedProgramType,
            LoadedPrograms, LoadedProgramsForTxBatch, ProgramRuntimeEnvironment,
            DELAY_VISIBILITY_SLOT_OFFSET,
        },
        log_collector::LogCollector,
        message_processor::MessageProcessor,
        sysvar_cache::SysvarCache,
        timings::{ExecuteDetailsTimings, ExecuteTimingType, ExecuteTimings},
    },
    solana_sdk::{
        account::{
            create_account_shared_data_with_fields as create_account, from_account, Account,
            AccountSharedData, InheritableAccountFields, ReadableAccount, WritableAccount,
            PROGRAM_OWNERS,
        },
        account_utils::StateMut,
        bpf_loader_upgradeable::{self, UpgradeableLoaderState},
        clock::{
            BankId, Epoch, Slot, SlotCount, SlotIndex, UnixTimestamp, DEFAULT_HASHES_PER_TICK,
            DEFAULT_TICKS_PER_SECOND, INITIAL_RENT_EPOCH, MAX_PROCESSING_AGE,
            MAX_TRANSACTION_FORWARDING_DELAY, MAX_TRANSACTION_FORWARDING_DELAY_GPU,
            SECONDS_PER_DAY, UPDATED_HASHES_PER_TICK2, UPDATED_HASHES_PER_TICK3,
            UPDATED_HASHES_PER_TICK4, UPDATED_HASHES_PER_TICK5, UPDATED_HASHES_PER_TICK6,
        },
        epoch_info::EpochInfo,
        epoch_schedule::EpochSchedule,
        feature,
        feature_set::{self, include_loaded_accounts_data_size_in_fee_calculation, FeatureSet},
        fee::FeeStructure,
        fee_calculator::{FeeCalculator, FeeRateGovernor},
        genesis_config::{ClusterType, GenesisConfig},
        hard_forks::HardForks,
        hash::{extend_and_hash, hashv, Hash},
        incinerator,
        inflation::Inflation,
        inner_instruction::InnerInstructions,
        instruction::InstructionError,
        loader_v4::{self, LoaderV4State, LoaderV4Status},
        message::{AccountKeys, SanitizedMessage},
        native_loader,
        native_token::LAMPORTS_PER_SOL,
        nonce::{self, state::DurableNonce, NONCED_TX_MARKER_IX_INDEX},
        nonce_account,
        packet::PACKET_DATA_SIZE,
        precompiles::get_precompiles,
        pubkey::Pubkey,
        rent::RentDue,
        saturating_add_assign,
        signature::{Keypair, Signature},
        slot_hashes::SlotHashes,
        slot_history::{Check, SlotHistory},
        stake::state::Delegation,
        system_transaction,
        sysvar::{self, last_restart_slot::LastRestartSlot, Sysvar, SysvarId},
        timing::years_as_slots,
        transaction::{
            self, MessageHash, Result, SanitizedTransaction, Transaction, TransactionError,
            TransactionVerificationMode, VersionedTransaction, MAX_TX_ACCOUNT_LOCKS,
        },
        transaction_context::{
            ExecutionRecord, TransactionAccount, TransactionContext, TransactionReturnData,
        },
        program_utils::limited_deserialize,
    },
    solana_stake_program::stake_state::{
        self, InflationPointCalculationEvent, PointValue, StakeStateV2,
    },
    solana_system_program::{get_system_account_kind, SystemAccountKind},
    solana_vote::vote_account::{VoteAccount, VoteAccounts, VoteAccountsHashMap},
    solana_vote_program::vote_state::VoteState,
    std::{
        borrow::Cow,
        cell::RefCell,
        collections::{hash_map::Entry, HashMap, HashSet},
        convert::TryFrom,
        fmt, mem,
        ops::{AddAssign, RangeInclusive},
        path::PathBuf,
        rc::Rc,
        slice,
        sync::{
            atomic::{
                AtomicBool, AtomicI64, AtomicU64, AtomicUsize,
                Ordering::{self, AcqRel, Acquire, Relaxed},
            },
            Arc, LockResult, Mutex, RwLock, RwLockReadGuard, RwLockWriteGuard,
        },
        thread::Builder,
        time::{Duration, Instant},
    },
};

/// params to `verify_accounts_hash`
struct VerifyAccountsHashConfig {
    test_hash_calculation: bool,
    ignore_mismatch: bool,
    require_rooted_bank: bool,
    run_in_background: bool,
    store_hash_raw_data_for_debug: bool,
}

mod address_lookup_table;
pub mod bank_hash_details;
mod builtin_programs;
pub mod epoch_accounts_hash_utils;
mod fee_distribution;
mod metrics;
mod serde_snapshot;
mod sysvar_cache;
#[cfg(test)]
pub(crate) mod tests;
mod transaction_account_state_info;

pub const SECONDS_PER_YEAR: f64 = 365.25 * 24.0 * 60.0 * 60.0;

pub const MAX_LEADER_SCHEDULE_STAKES: Epoch = 5;

#[derive(Default)]
struct RentMetrics {
    hold_range_us: AtomicU64,
    load_us: AtomicU64,
    collect_us: AtomicU64,
    hash_us: AtomicU64,
    store_us: AtomicU64,
    count: AtomicUsize,
}

pub type BankStatusCache = StatusCache<Result<()>>;
#[frozen_abi(digest = "EzAXfE2xG3ZqdAj8KMC8CeqoSxjo5hxrEaP7fta8LT9u")]
pub type BankSlotDelta = SlotDelta<Result<()>>;

#[derive(Default, Copy, Clone, Debug, PartialEq, Eq)]
pub struct SquashTiming {
    pub squash_accounts_ms: u64,
    pub squash_accounts_cache_ms: u64,
    pub squash_accounts_index_ms: u64,
    pub squash_accounts_store_ms: u64,

    pub squash_cache_ms: u64,
}

impl AddAssign for SquashTiming {
    fn add_assign(&mut self, rhs: Self) {
        self.squash_accounts_ms += rhs.squash_accounts_ms;
        self.squash_accounts_cache_ms += rhs.squash_accounts_cache_ms;
        self.squash_accounts_index_ms += rhs.squash_accounts_index_ms;
        self.squash_accounts_store_ms += rhs.squash_accounts_store_ms;
        self.squash_cache_ms += rhs.squash_cache_ms;
    }
}

#[derive(Debug)]
pub struct BankRc {
    /// where all the Accounts are stored
    pub accounts: Arc<Accounts>,

    /// Previous checkpoint of this bank
    pub(crate) parent: RwLock<Option<Arc<Bank>>>,

    /// Current slot
    pub(crate) slot: Slot,

    pub(crate) bank_id_generator: Arc<AtomicU64>,
}

use crate::accounts::load_accounts;
#[cfg(RUSTC_WITH_SPECIALIZATION)]
use solana_frozen_abi::abi_example::AbiExample;

#[cfg(RUSTC_WITH_SPECIALIZATION)]
impl AbiExample for BankRc {
    fn example() -> Self {
        BankRc {
            // Set parent to None to cut the recursion into another Bank
            parent: RwLock::new(None),
            // AbiExample for Accounts is specially implemented to contain a storage example
            accounts: AbiExample::example(),
            slot: AbiExample::example(),
            bank_id_generator: Arc::new(AtomicU64::new(0)),
        }
    }
}

impl BankRc {
    pub(crate) fn new(accounts: Accounts, slot: Slot) -> Self {
        Self {
            accounts: Arc::new(accounts),
            parent: RwLock::new(None),
            slot,
            bank_id_generator: Arc::new(AtomicU64::new(0)),
        }
    }
}

enum ProgramAccountLoadResult {
    InvalidAccountData,
    ProgramOfLoaderV1orV2(AccountSharedData),
    ProgramOfLoaderV3(AccountSharedData, AccountSharedData, Slot),
    ProgramOfLoaderV4(AccountSharedData, Slot),
}

pub struct LoadAndExecuteTransactionsOutput {
    pub loaded_transactions: Vec<TransactionLoadResult>,
    // Vector of results indicating whether a transaction was executed or could not
    // be executed. Note executed transactions can still have failed!
    pub execution_results: Vec<TransactionExecutionResult>,
    pub retryable_transaction_indexes: Vec<usize>,
    // Total number of transactions that were executed
    pub executed_transactions_count: usize,
    // Number of non-vote transactions that were executed
    pub executed_non_vote_transactions_count: usize,
    // Total number of the executed transactions that returned success/not
    // an error.
    pub executed_with_successful_result_count: usize,
    pub signature_count: u64,
    pub error_counters: TransactionErrorMetrics,
}

pub struct TransactionSimulationResult {
    pub result: Result<()>,
    pub logs: TransactionLogMessages,
    pub post_simulation_accounts: Vec<TransactionAccount>,
    pub units_consumed: u64,
    pub return_data: Option<TransactionReturnData>,
    pub inner_instructions: Option<Vec<InnerInstructions>>,
}
pub struct TransactionBalancesSet {
    pub pre_balances: TransactionBalances,
    pub post_balances: TransactionBalances,
}

impl TransactionBalancesSet {
    pub fn new(pre_balances: TransactionBalances, post_balances: TransactionBalances) -> Self {
        assert_eq!(pre_balances.len(), post_balances.len());
        Self {
            pre_balances,
            post_balances,
        }
    }
}
pub type TransactionBalances = Vec<Vec<u64>>;

/// A list of log messages emitted during a transaction
pub type TransactionLogMessages = Vec<String>;

#[derive(Serialize, Deserialize, AbiExample, AbiEnumVisitor, Debug, PartialEq, Eq)]
pub enum TransactionLogCollectorFilter {
    All,
    AllWithVotes,
    None,
    OnlyMentionedAddresses,
}

impl Default for TransactionLogCollectorFilter {
    fn default() -> Self {
        Self::None
    }
}

#[derive(AbiExample, Debug, Default)]
pub struct TransactionLogCollectorConfig {
    pub mentioned_addresses: HashSet<Pubkey>,
    pub filter: TransactionLogCollectorFilter,
}

#[derive(AbiExample, Clone, Debug, PartialEq, Eq)]
pub struct TransactionLogInfo {
    pub signature: Signature,
    pub result: Result<()>,
    pub is_vote: bool,
    pub log_messages: TransactionLogMessages,
}

#[derive(AbiExample, Default, Debug)]
pub struct TransactionLogCollector {
    // All the logs collected for from this Bank.  Exact contents depend on the
    // active `TransactionLogCollectorFilter`
    pub logs: Vec<TransactionLogInfo>,

    // For each `mentioned_addresses`, maintain a list of indices into `logs` to easily
    // locate the logs from transactions that included the mentioned addresses.
    pub mentioned_address_map: HashMap<Pubkey, Vec<usize>>,
}

impl TransactionLogCollector {
    pub fn get_logs_for_address(
        &self,
        address: Option<&Pubkey>,
    ) -> Option<Vec<TransactionLogInfo>> {
        match address {
            None => Some(self.logs.clone()),
            Some(address) => self.mentioned_address_map.get(address).map(|log_indices| {
                log_indices
                    .iter()
                    .filter_map(|i| self.logs.get(*i).cloned())
                    .collect()
            }),
        }
    }
}

/// Bank's common fields shared by all supported snapshot versions for deserialization.
/// Sync fields with BankFieldsToSerialize! This is paired with it.
/// All members are made public to remain Bank's members private and to make versioned deserializer workable on this
/// Note that some fields are missing from the serializer struct. This is because of fields added later.
/// Since it is difficult to insert fields to serialize/deserialize against existing code already deployed,
/// new fields can be optionally serialized and optionally deserialized. At some point, the serialization and
/// deserialization will use a new mechanism or otherwise be in sync more clearly.
#[derive(Clone, Debug, Default, PartialEq)]
pub struct BankFieldsToDeserialize {
    pub(crate) blockhash_queue: BlockhashQueue,
    pub(crate) ancestors: AncestorsForSerialization,
    pub(crate) hash: Hash,
    pub(crate) parent_hash: Hash,
    pub(crate) parent_slot: Slot,
    pub(crate) hard_forks: HardForks,
    pub(crate) transaction_count: u64,
    pub(crate) tick_height: u64,
    pub(crate) signature_count: u64,
    pub(crate) capitalization: u64,
    pub(crate) max_tick_height: u64,
    pub(crate) hashes_per_tick: Option<u64>,
    pub(crate) ticks_per_slot: u64,
    pub(crate) ns_per_slot: u128,
    pub(crate) genesis_creation_time: UnixTimestamp,
    pub(crate) slots_per_year: f64,
    pub(crate) slot: Slot,
    pub(crate) epoch: Epoch,
    pub(crate) block_height: u64,
    pub(crate) collector_id: Pubkey,
    pub(crate) collector_fees: u64,
    pub(crate) fee_calculator: FeeCalculator,
    pub(crate) fee_rate_governor: FeeRateGovernor,
    pub(crate) collected_rent: u64,
    pub(crate) rent_collector: RentCollector,
    pub(crate) epoch_schedule: EpochSchedule,
    pub(crate) inflation: Inflation,
    pub(crate) stakes: Stakes<Delegation>,
    pub(crate) epoch_stakes: HashMap<Epoch, EpochStakes>,
    pub(crate) is_delta: bool,
    pub(crate) accounts_data_len: u64,
    pub(crate) incremental_snapshot_persistence: Option<BankIncrementalSnapshotPersistence>,
    pub(crate) epoch_accounts_hash: Option<Hash>,
    pub(crate) epoch_reward_status: EpochRewardStatus,
}

/// Bank's common fields shared by all supported snapshot versions for serialization.
/// This is separated from BankFieldsToDeserialize to avoid cloning by using refs.
/// So, sync fields with BankFieldsToDeserialize!
/// all members are made public to keep Bank private and to make versioned serializer workable on this.
/// Note that some fields are missing from the serializer struct. This is because of fields added later.
/// Since it is difficult to insert fields to serialize/deserialize against existing code already deployed,
/// new fields can be optionally serialized and optionally deserialized. At some point, the serialization and
/// deserialization will use a new mechanism or otherwise be in sync more clearly.
#[derive(Debug)]
pub(crate) struct BankFieldsToSerialize<'a> {
    pub(crate) blockhash_queue: &'a RwLock<BlockhashQueue>,
    pub(crate) ancestors: &'a AncestorsForSerialization,
    pub(crate) hash: Hash,
    pub(crate) parent_hash: Hash,
    pub(crate) parent_slot: Slot,
    pub(crate) hard_forks: &'a RwLock<HardForks>,
    pub(crate) transaction_count: u64,
    pub(crate) tick_height: u64,
    pub(crate) signature_count: u64,
    pub(crate) capitalization: u64,
    pub(crate) max_tick_height: u64,
    pub(crate) hashes_per_tick: Option<u64>,
    pub(crate) ticks_per_slot: u64,
    pub(crate) ns_per_slot: u128,
    pub(crate) genesis_creation_time: UnixTimestamp,
    pub(crate) slots_per_year: f64,
    pub(crate) slot: Slot,
    pub(crate) epoch: Epoch,
    pub(crate) block_height: u64,
    pub(crate) collector_id: Pubkey,
    pub(crate) collector_fees: u64,
    pub(crate) fee_calculator: FeeCalculator,
    pub(crate) fee_rate_governor: FeeRateGovernor,
    pub(crate) collected_rent: u64,
    pub(crate) rent_collector: RentCollector,
    pub(crate) epoch_schedule: EpochSchedule,
    pub(crate) inflation: Inflation,
    pub(crate) stakes: &'a StakesCache,
    pub(crate) epoch_stakes: &'a HashMap<Epoch, EpochStakes>,
    pub(crate) is_delta: bool,
    pub(crate) accounts_data_len: u64,
}

// Can't derive PartialEq because RwLock doesn't implement PartialEq
impl PartialEq for Bank {
    fn eq(&self, other: &Self) -> bool {
        if std::ptr::eq(self, other) {
            return true;
        }
        let Self {
            skipped_rewrites: _,
            rc: _,
            status_cache: _,
            blockhash_queue,
            ancestors,
            hash,
            parent_hash,
            parent_slot,
            hard_forks,
            transaction_count,
            non_vote_transaction_count_since_restart: _,
            transaction_error_count: _,
            transaction_entries_count: _,
            transactions_per_entry_max: _,
            tick_height,
            signature_count,
            capitalization,
            max_tick_height,
            hashes_per_tick,
            ticks_per_slot,
            ns_per_slot,
            genesis_creation_time,
            slots_per_year,
            slot,
            bank_id: _,
            epoch,
            block_height,
            collector_id,
            collector_fees,
            fee_rate_governor,
            collected_rent,
            rent_collector,
            epoch_schedule,
            inflation,
            stakes_cache,
            epoch_stakes,
            is_delta,
            // TODO: Confirm if all these fields are intentionally ignored!
            builtin_programs: _,
            runtime_config: _,
            rewards: _,
            cluster_type: _,
            lazy_rent_collection: _,
            rewards_pool_pubkeys: _,
            transaction_debug_keys: _,
            transaction_log_collector_config: _,
            transaction_log_collector: _,
            feature_set: _,
            drop_callback: _,
            freeze_started: _,
            vote_only_bank: _,
            cost_tracker: _,
            sysvar_cache: _,
            accounts_data_size_initial: _,
            accounts_data_size_delta_on_chain: _,
            accounts_data_size_delta_off_chain: _,
            fee_structure: _,
            incremental_snapshot_persistence: _,
            loaded_programs_cache: _,
            check_program_modification_slot: _,
            epoch_reward_status: _,
            // Ignore new fields explicitly if they do not impact PartialEq.
            // Adding ".." will remove compile-time checks that if a new field
            // is added to the struct, this PartialEq is accordingly updated.
        } = self;
        *blockhash_queue.read().unwrap() == *other.blockhash_queue.read().unwrap()
            && ancestors == &other.ancestors
            && *hash.read().unwrap() == *other.hash.read().unwrap()
            && parent_hash == &other.parent_hash
            && parent_slot == &other.parent_slot
            && *hard_forks.read().unwrap() == *other.hard_forks.read().unwrap()
            && transaction_count.load(Relaxed) == other.transaction_count.load(Relaxed)
            && tick_height.load(Relaxed) == other.tick_height.load(Relaxed)
            && signature_count.load(Relaxed) == other.signature_count.load(Relaxed)
            && capitalization.load(Relaxed) == other.capitalization.load(Relaxed)
            && max_tick_height == &other.max_tick_height
            && hashes_per_tick == &other.hashes_per_tick
            && ticks_per_slot == &other.ticks_per_slot
            && ns_per_slot == &other.ns_per_slot
            && genesis_creation_time == &other.genesis_creation_time
            && slots_per_year == &other.slots_per_year
            && slot == &other.slot
            && epoch == &other.epoch
            && block_height == &other.block_height
            && collector_id == &other.collector_id
            && collector_fees.load(Relaxed) == other.collector_fees.load(Relaxed)
            && fee_rate_governor == &other.fee_rate_governor
            && collected_rent.load(Relaxed) == other.collected_rent.load(Relaxed)
            && rent_collector == &other.rent_collector
            && epoch_schedule == &other.epoch_schedule
            && *inflation.read().unwrap() == *other.inflation.read().unwrap()
            && *stakes_cache.stakes() == *other.stakes_cache.stakes()
            && epoch_stakes == &other.epoch_stakes
            && is_delta.load(Relaxed) == other.is_delta.load(Relaxed)
    }
}

#[derive(Debug)]
pub enum RewardCalculationEvent<'a, 'b> {
    Staking(&'a Pubkey, &'b InflationPointCalculationEvent),
}

/// type alias is not supported for trait in rust yet. As a workaround, we define the
/// `RewardCalcTracer` trait explicitly and implement it on any type that implement
/// `Fn(&RewardCalculationEvent) + Send + Sync`.
pub trait RewardCalcTracer: Fn(&RewardCalculationEvent) + Send + Sync {}

impl<T: Fn(&RewardCalculationEvent) + Send + Sync> RewardCalcTracer for T {}

fn null_tracer() -> Option<impl RewardCalcTracer> {
    None::<fn(&RewardCalculationEvent)>
}

pub trait DropCallback: fmt::Debug {
    fn callback(&self, b: &Bank);
    fn clone_box(&self) -> Box<dyn DropCallback + Send + Sync>;
}

#[derive(Debug, Default)]
pub struct OptionalDropCallback(Option<Box<dyn DropCallback + Send + Sync>>);

#[cfg(RUSTC_WITH_SPECIALIZATION)]
impl AbiExample for OptionalDropCallback {
    fn example() -> Self {
        Self(None)
    }
}

#[derive(AbiExample, Debug, Clone, PartialEq, Serialize, Deserialize)]
pub(crate) struct StartBlockHeightAndRewards {
    /// the block height of the slot at which rewards distribution began
    pub(crate) start_block_height: u64,
    /// calculated epoch rewards pending distribution, outer Vec is by partition (one partition per block)
    pub(crate) stake_rewards_by_partition: Arc<Vec<StakeRewards>>,
}

/// Represent whether bank is in the reward phase or not.
#[derive(AbiExample, AbiEnumVisitor, Debug, Clone, PartialEq, Serialize, Deserialize, Default)]
pub(crate) enum EpochRewardStatus {
    /// this bank is in the reward phase.
    /// Contents are the start point for epoch reward calculation,
    /// i.e. parent_slot and parent_block height for the starting
    /// block of the current epoch.
    Active(StartBlockHeightAndRewards),
    /// this bank is outside of the rewarding phase.
    #[default]
    Inactive,
}

/// Manager for the state of all accounts and programs after processing its entries.
/// AbiExample is needed even without Serialize/Deserialize; actual (de-)serialization
/// are implemented elsewhere for versioning
#[derive(AbiExample, Debug)]
pub struct Bank {
    /// References to accounts, parent and signature status
    pub rc: BankRc,

    /// A cache of signature statuses
    pub status_cache: Arc<RwLock<BankStatusCache>>,

    /// FIFO queue of `recent_blockhash` items
    blockhash_queue: RwLock<BlockhashQueue>,

    /// The set of parents including this bank
    pub ancestors: Ancestors,

    /// Hash of this Bank's state. Only meaningful after freezing.
    hash: RwLock<Hash>,

    /// Hash of this Bank's parent's state
    parent_hash: Hash,

    /// parent's slot
    parent_slot: Slot,

    /// slots to hard fork at
    hard_forks: Arc<RwLock<HardForks>>,

    /// The number of transactions processed without error
    transaction_count: AtomicU64,

    /// The number of non-vote transactions processed without error since the most recent boot from
    /// snapshot or genesis. This value is not shared though the network, nor retained within
    /// snapshots, but is preserved in `Bank::new_from_parent`.
    non_vote_transaction_count_since_restart: AtomicU64,

    /// The number of transaction errors in this slot
    transaction_error_count: AtomicU64,

    /// The number of transaction entries in this slot
    transaction_entries_count: AtomicU64,

    /// The max number of transaction in an entry in this slot
    transactions_per_entry_max: AtomicU64,

    /// Bank tick height
    tick_height: AtomicU64,

    /// The number of signatures from valid transactions in this slot
    signature_count: AtomicU64,

    /// Total capitalization, used to calculate inflation
    capitalization: AtomicU64,

    // Bank max_tick_height
    max_tick_height: u64,

    /// The number of hashes in each tick. None value means hashing is disabled.
    hashes_per_tick: Option<u64>,

    /// The number of ticks in each slot.
    ticks_per_slot: u64,

    /// length of a slot in ns
    pub ns_per_slot: u128,

    /// genesis time, used for computed clock
    genesis_creation_time: UnixTimestamp,

    /// The number of slots per year, used for inflation
    slots_per_year: f64,

    /// Bank slot (i.e. block)
    slot: Slot,

    bank_id: BankId,

    /// Bank epoch
    epoch: Epoch,

    /// Bank block_height
    block_height: u64,

    /// The pubkey to send transactions fees to.
    collector_id: Pubkey,

    /// Fees that have been collected
    collector_fees: AtomicU64,

    /// Track cluster signature throughput and adjust fee rate
    pub(crate) fee_rate_governor: FeeRateGovernor,

    /// Rent that has been collected
    collected_rent: AtomicU64,

    /// latest rent collector, knows the epoch
    rent_collector: RentCollector,

    /// initialized from genesis
    epoch_schedule: EpochSchedule,

    /// inflation specs
    inflation: Arc<RwLock<Inflation>>,

    /// cache of vote_account and stake_account state for this fork
    stakes_cache: StakesCache,

    /// staked nodes on epoch boundaries, saved off when a bank.slot() is at
    ///   a leader schedule calculation boundary
    epoch_stakes: HashMap<Epoch, EpochStakes>,

    /// A boolean reflecting whether any entries were recorded into the PoH
    /// stream for the slot == self.slot
    is_delta: AtomicBool,

    builtin_programs: HashSet<Pubkey>,

    /// Optional config parameters that can override runtime behavior
    runtime_config: Arc<RuntimeConfig>,

    /// Protocol-level rewards that were distributed by this bank
    pub rewards: RwLock<Vec<(Pubkey, RewardInfo)>>,

    pub cluster_type: Option<ClusterType>,

    pub lazy_rent_collection: AtomicBool,

    // this is temporary field only to remove rewards_pool entirely
    pub rewards_pool_pubkeys: Arc<HashSet<Pubkey>>,

    transaction_debug_keys: Option<Arc<HashSet<Pubkey>>>,

    // Global configuration for how transaction logs should be collected across all banks
    pub transaction_log_collector_config: Arc<RwLock<TransactionLogCollectorConfig>>,

    // Logs from transactions that this Bank executed collected according to the criteria in
    // `transaction_log_collector_config`
    pub transaction_log_collector: Arc<RwLock<TransactionLogCollector>>,

    pub feature_set: Arc<FeatureSet>,

    /// callback function only to be called when dropping and should only be called once
    pub drop_callback: RwLock<OptionalDropCallback>,

    pub freeze_started: AtomicBool,

    vote_only_bank: bool,

    cost_tracker: RwLock<CostTracker>,

    sysvar_cache: RwLock<SysvarCache>,

    /// The initial accounts data size at the start of this Bank, before processing any transactions/etc
    accounts_data_size_initial: u64,
    /// The change to accounts data size in this Bank, due on-chain events (i.e. transactions)
    accounts_data_size_delta_on_chain: AtomicI64,
    /// The change to accounts data size in this Bank, due to off-chain events (i.e. rent collection)
    accounts_data_size_delta_off_chain: AtomicI64,

    /// until the skipped rewrites feature is activated, it is possible to skip rewrites and still include
    /// the account hash of the accounts that would have been rewritten as bank hash expects.
    skipped_rewrites: Mutex<HashMap<Pubkey, AccountHash>>,

    /// Transaction fee structure
    pub fee_structure: FeeStructure,

    pub incremental_snapshot_persistence: Option<BankIncrementalSnapshotPersistence>,

    pub loaded_programs_cache: Arc<RwLock<LoadedPrograms<BankForks>>>,

    pub check_program_modification_slot: bool,

    epoch_reward_status: EpochRewardStatus,
}

struct VoteWithStakeDelegations {
    vote_state: Arc<VoteState>,
    vote_account: AccountSharedData,
    delegations: Vec<(Pubkey, StakeAccount<Delegation>)>,
}

type VoteWithStakeDelegationsMap = DashMap<Pubkey, VoteWithStakeDelegations>;

type InvalidCacheKeyMap = DashMap<Pubkey, InvalidCacheEntryReason>;

struct LoadVoteAndStakeAccountsResult {
    vote_with_stake_delegations_map: VoteWithStakeDelegationsMap,
    invalid_vote_keys: InvalidCacheKeyMap,
    vote_accounts_cache_miss_count: usize,
}

#[derive(Debug)]
struct VoteReward {
    vote_account: AccountSharedData,
    commission: u8,
    vote_rewards: u64,
    vote_needs_store: bool,
}

type VoteRewards = DashMap<Pubkey, VoteReward>;
#[derive(Debug, Default)]
struct VoteRewardsAccounts {
    /// reward info for each vote account pubkey.
    /// This type is used by `update_reward_history()`
    rewards: Vec<(Pubkey, RewardInfo)>,
    /// corresponds to pubkey in `rewards`
    /// Some if account is to be stored.
    /// None if to be skipped.
    accounts_to_store: Vec<Option<AccountSharedData>>,
}

/// hold reward calc info to avoid recalculation across functions
struct EpochRewardCalculateParamInfo<'a> {
    stake_history: StakeHistory,
    stake_delegations: Vec<(&'a Pubkey, &'a StakeAccount<Delegation>)>,
    cached_vote_accounts: &'a VoteAccounts,
}

/// Hold all results from calculating the rewards for partitioned distribution.
/// This struct exists so we can have a function which does all the calculation with no
/// side effects.
struct PartitionedRewardsCalculation {
    vote_account_rewards: VoteRewardsAccounts,
    stake_rewards_by_partition: StakeRewardCalculationPartitioned,
    old_vote_balance_and_staked: u64,
    validator_rewards: u64,
    validator_rate: f64,
    foundation_rate: f64,
    prev_epoch_duration_in_years: f64,
    capitalization: u64,
}

/// result of calculating the stake rewards at beginning of new epoch
struct StakeRewardCalculationPartitioned {
    /// each individual stake account to reward, grouped by partition
    stake_rewards_by_partition: Vec<StakeRewards>,
    /// total lamports across all `stake_rewards`
    total_stake_rewards_lamports: u64,
}

struct CalculateRewardsAndDistributeVoteRewardsResult {
    /// total rewards for the epoch (including both vote rewards and stake rewards)
    total_rewards: u64,
    /// distributed vote rewards
    distributed_rewards: u64,
    /// stake rewards that still need to be distributed, grouped by partition
    stake_rewards_by_partition: Vec<StakeRewards>,
}

pub(crate) type StakeRewards = Vec<StakeReward>;

#[derive(Debug, Default)]
pub struct NewBankOptions {
    pub vote_only_bank: bool,
}

#[derive(Debug, Default)]
pub struct BankTestConfig {
    pub secondary_indexes: AccountSecondaryIndexes,
}

#[derive(Debug)]
struct PrevEpochInflationRewards {
    validator_rewards: u64,
    prev_epoch_duration_in_years: f64,
    validator_rate: f64,
    foundation_rate: f64,
}

pub struct CommitTransactionCounts {
    pub committed_transactions_count: u64,
    pub committed_non_vote_transactions_count: u64,
    pub committed_with_failure_result_count: u64,
    pub signature_count: u64,
}

#[derive(Debug, Default)]
/// result of calculating the stake rewards at end of epoch
struct StakeRewardCalculation {
    /// each individual stake account to reward
    stake_rewards: StakeRewards,
    /// total lamports across all `stake_rewards`
    total_stake_rewards_lamports: u64,
}

#[derive(Debug, PartialEq, Eq, Copy, Clone)]
pub(super) enum RewardInterval {
    /// the slot within the epoch is INSIDE the reward distribution interval
    InsideInterval,
    /// the slot within the epoch is OUTSIDE the reward distribution interval
    OutsideInterval,
}

impl Bank {
    fn default_with_accounts(accounts: Accounts) -> Self {
        let mut bank = Self {
            skipped_rewrites: Mutex::default(),
            incremental_snapshot_persistence: None,
            rc: BankRc::new(accounts, Slot::default()),
            status_cache: Arc::<RwLock<BankStatusCache>>::default(),
            blockhash_queue: RwLock::<BlockhashQueue>::default(),
            ancestors: Ancestors::default(),
            hash: RwLock::<Hash>::default(),
            parent_hash: Hash::default(),
            parent_slot: Slot::default(),
            hard_forks: Arc::<RwLock<HardForks>>::default(),
            transaction_count: AtomicU64::default(),
            non_vote_transaction_count_since_restart: AtomicU64::default(),
            transaction_error_count: AtomicU64::default(),
            transaction_entries_count: AtomicU64::default(),
            transactions_per_entry_max: AtomicU64::default(),
            tick_height: AtomicU64::default(),
            signature_count: AtomicU64::default(),
            capitalization: AtomicU64::default(),
            max_tick_height: u64::default(),
            hashes_per_tick: Option::<u64>::default(),
            ticks_per_slot: u64::default(),
            ns_per_slot: u128::default(),
            genesis_creation_time: UnixTimestamp::default(),
            slots_per_year: f64::default(),
            slot: Slot::default(),
            bank_id: BankId::default(),
            epoch: Epoch::default(),
            block_height: u64::default(),
            collector_id: Pubkey::default(),
            collector_fees: AtomicU64::default(),
            fee_rate_governor: FeeRateGovernor::default(),
            collected_rent: AtomicU64::default(),
            rent_collector: RentCollector::default(),
            epoch_schedule: EpochSchedule::default(),
            inflation: Arc::<RwLock<Inflation>>::default(),
            stakes_cache: StakesCache::default(),
            epoch_stakes: HashMap::<Epoch, EpochStakes>::default(),
            is_delta: AtomicBool::default(),
            builtin_programs: HashSet::<Pubkey>::default(),
            runtime_config: Arc::<RuntimeConfig>::default(),
            rewards: RwLock::<Vec<(Pubkey, RewardInfo)>>::default(),
            cluster_type: Option::<ClusterType>::default(),
            lazy_rent_collection: AtomicBool::default(),
            rewards_pool_pubkeys: Arc::<HashSet<Pubkey>>::default(),
            transaction_debug_keys: Option::<Arc<HashSet<Pubkey>>>::default(),
            transaction_log_collector_config: Arc::<RwLock<TransactionLogCollectorConfig>>::default(
            ),
            transaction_log_collector: Arc::<RwLock<TransactionLogCollector>>::default(),
            feature_set: Arc::<FeatureSet>::default(),
            drop_callback: RwLock::new(OptionalDropCallback(None)),
            freeze_started: AtomicBool::default(),
            vote_only_bank: false,
            cost_tracker: RwLock::<CostTracker>::default(),
            sysvar_cache: RwLock::<SysvarCache>::default(),
            accounts_data_size_initial: 0,
            accounts_data_size_delta_on_chain: AtomicI64::new(0),
            accounts_data_size_delta_off_chain: AtomicI64::new(0),
            fee_structure: FeeStructure::default(),
            loaded_programs_cache: Arc::new(RwLock::new(LoadedPrograms::new(
                Slot::default(),
                Epoch::default(),
            ))),
            check_program_modification_slot: false,
            epoch_reward_status: EpochRewardStatus::default(),
        };

        let accounts_data_size_initial = bank.get_total_accounts_stats().unwrap().data_len as u64;
        bank.accounts_data_size_initial = accounts_data_size_initial;

        bank
    }

    #[allow(clippy::too_many_arguments)]
    pub fn new_with_paths(
        genesis_config: &GenesisConfig,
        runtime_config: Arc<RuntimeConfig>,
        paths: Vec<PathBuf>,
        debug_keys: Option<Arc<HashSet<Pubkey>>>,
        additional_builtins: Option<&[BuiltinPrototype]>,
        account_indexes: AccountSecondaryIndexes,
        shrink_ratio: AccountShrinkThreshold,
        debug_do_not_add_builtins: bool,
        accounts_db_config: Option<AccountsDbConfig>,
        accounts_update_notifier: Option<AccountsUpdateNotifier>,
        #[allow(unused)] collector_id_for_tests: Option<Pubkey>,
        exit: Arc<AtomicBool>,
    ) -> Self {
        let accounts_db = AccountsDb::new_with_config(
            paths,
            &genesis_config.cluster_type,
            account_indexes,
            shrink_ratio,
            accounts_db_config,
            accounts_update_notifier,
            exit,
        );
        let accounts = Accounts::new(Arc::new(accounts_db));
        let mut bank = Self::default_with_accounts(accounts);
        bank.ancestors = Ancestors::from(vec![bank.slot()]);
        bank.transaction_debug_keys = debug_keys;
        bank.runtime_config = runtime_config;
        bank.cluster_type = Some(genesis_config.cluster_type);

        #[cfg(not(feature = "dev-context-only-utils"))]
        bank.process_genesis_config(genesis_config);
        #[cfg(feature = "dev-context-only-utils")]
        bank.process_genesis_config(genesis_config, collector_id_for_tests);

        bank.finish_init(
            genesis_config,
            additional_builtins,
            debug_do_not_add_builtins,
        );

        // genesis needs stakes for all epochs up to the epoch implied by
        //  slot = 0 and genesis configuration
        {
            let stakes = bank.stakes_cache.stakes().clone();
            let stakes = Arc::new(StakesEnum::from(stakes));
            for epoch in 0..=bank.get_leader_schedule_epoch(bank.slot) {
                bank.epoch_stakes
                    .insert(epoch, EpochStakes::new(stakes.clone(), epoch));
            }
            bank.update_stake_history(None);
        }
        bank.update_clock(None);
        bank.update_rent();
        bank.update_epoch_schedule();
        bank.update_recent_blockhashes();
        bank.update_last_restart_slot();
        bank.fill_missing_sysvar_cache_entries();
        bank
    }

    /// Create a new bank that points to an immutable checkpoint of another bank.
    pub fn new_from_parent(parent: Arc<Bank>, collector_id: &Pubkey, slot: Slot) -> Self {
        Self::_new_from_parent(
            parent,
            collector_id,
            slot,
            null_tracer(),
            NewBankOptions::default(),
        )
    }

    pub fn new_from_parent_with_options(
        parent: Arc<Bank>,
        collector_id: &Pubkey,
        slot: Slot,
        new_bank_options: NewBankOptions,
    ) -> Self {
        Self::_new_from_parent(parent, collector_id, slot, null_tracer(), new_bank_options)
    }

    pub fn new_from_parent_with_tracer(
        parent: Arc<Bank>,
        collector_id: &Pubkey,
        slot: Slot,
        reward_calc_tracer: impl RewardCalcTracer,
    ) -> Self {
        Self::_new_from_parent(
            parent,
            collector_id,
            slot,
            Some(reward_calc_tracer),
            NewBankOptions::default(),
        )
    }

    fn get_rent_collector_from(rent_collector: &RentCollector, epoch: Epoch) -> RentCollector {
        rent_collector.clone_with_epoch(epoch)
    }

    fn is_partitioned_rewards_feature_enabled(&self) -> bool {
        self.feature_set
            .is_active(&feature_set::enable_partitioned_epoch_reward::id())
    }

    pub(crate) fn set_epoch_reward_status_active(
        &mut self,
        stake_rewards_by_partition: Vec<StakeRewards>,
    ) {
        self.epoch_reward_status = EpochRewardStatus::Active(StartBlockHeightAndRewards {
            start_block_height: self.block_height,
            stake_rewards_by_partition: Arc::new(stake_rewards_by_partition),
        });
    }

    fn partitioned_epoch_rewards_config(&self) -> &PartitionedEpochRewardsConfig {
        &self
            .rc
            .accounts
            .accounts_db
            .partitioned_epoch_rewards_config
    }

    /// # stake accounts to store in one block during partitioned reward interval
    fn partitioned_rewards_stake_account_stores_per_block(&self) -> u64 {
        self.partitioned_epoch_rewards_config()
            .stake_account_stores_per_block
    }

    /// reward calculation happens synchronously during the first block of the epoch boundary.
    /// So, # blocks for reward calculation is 1.
    fn get_reward_calculation_num_blocks(&self) -> Slot {
        self.partitioned_epoch_rewards_config()
            .reward_calculation_num_blocks
    }

    /// Calculate the number of blocks required to distribute rewards to all stake accounts.
    fn get_reward_distribution_num_blocks(&self, rewards: &StakeRewards) -> u64 {
        let total_stake_accounts = rewards.len();
        if self.epoch_schedule.warmup && self.epoch < self.first_normal_epoch() {
            1
        } else {
            const MAX_FACTOR_OF_REWARD_BLOCKS_IN_EPOCH: u64 = 10;
            let num_chunks = solana_accounts_db::accounts_hash::AccountsHasher::div_ceil(
                total_stake_accounts,
                self.partitioned_rewards_stake_account_stores_per_block() as usize,
            ) as u64;

            // Limit the reward credit interval to 10% of the total number of slots in a epoch
            num_chunks.clamp(
                1,
                (self.epoch_schedule.slots_per_epoch / MAX_FACTOR_OF_REWARD_BLOCKS_IN_EPOCH).max(1),
            )
        }
    }

    /// Return `RewardInterval` enum for current bank
    fn get_reward_interval(&self) -> RewardInterval {
        if matches!(self.epoch_reward_status, EpochRewardStatus::Active(_)) {
            RewardInterval::InsideInterval
        } else {
            RewardInterval::OutsideInterval
        }
    }

    /// For testing only
    pub fn force_reward_interval_end_for_tests(&mut self) {
        self.epoch_reward_status = EpochRewardStatus::Inactive;
    }

    fn _new_from_parent(
        parent: Arc<Bank>,
        collector_id: &Pubkey,
        slot: Slot,
        reward_calc_tracer: Option<impl RewardCalcTracer>,
        new_bank_options: NewBankOptions,
    ) -> Self {
        let mut time = Measure::start("bank::new_from_parent");
        let NewBankOptions { vote_only_bank } = new_bank_options;

        parent.freeze();
        assert_ne!(slot, parent.slot());

        let epoch_schedule = parent.epoch_schedule().clone();
        let epoch = epoch_schedule.get_epoch(slot);

        let (rc, bank_rc_creation_time_us) = measure_us!({
            let accounts_db = Arc::clone(&parent.rc.accounts.accounts_db);
            accounts_db.insert_default_bank_hash_stats(slot, parent.slot());
            BankRc {
                accounts: Arc::new(Accounts::new(accounts_db)),
                parent: RwLock::new(Some(Arc::clone(&parent))),
                slot,
                bank_id_generator: Arc::clone(&parent.rc.bank_id_generator),
            }
        });

        let (status_cache, status_cache_time_us) = measure_us!(Arc::clone(&parent.status_cache));

        let (fee_rate_governor, fee_components_time_us) = measure_us!(
            FeeRateGovernor::new_derived(&parent.fee_rate_governor, parent.signature_count())
        );

        let bank_id = rc.bank_id_generator.fetch_add(1, Relaxed) + 1;
        let (blockhash_queue, blockhash_queue_time_us) =
            measure_us!(RwLock::new(parent.blockhash_queue.read().unwrap().clone()));

        let (stakes_cache, stakes_cache_time_us) =
            measure_us!(StakesCache::new(parent.stakes_cache.stakes().clone()));

        let (epoch_stakes, epoch_stakes_time_us) = measure_us!(parent.epoch_stakes.clone());

        let (builtin_programs, builtin_programs_time_us) =
            measure_us!(parent.builtin_programs.clone());

        let (rewards_pool_pubkeys, rewards_pool_pubkeys_time_us) =
            measure_us!(parent.rewards_pool_pubkeys.clone());

        let (transaction_debug_keys, transaction_debug_keys_time_us) =
            measure_us!(parent.transaction_debug_keys.clone());

        let (transaction_log_collector_config, transaction_log_collector_config_time_us) =
            measure_us!(parent.transaction_log_collector_config.clone());

        let (feature_set, feature_set_time_us) = measure_us!(parent.feature_set.clone());

        let accounts_data_size_initial = parent.load_accounts_data_size();
        let mut new = Self {
            skipped_rewrites: Mutex::default(),
            incremental_snapshot_persistence: None,
            rc,
            status_cache,
            slot,
            bank_id,
            epoch,
            blockhash_queue,

            // TODO: clean this up, so much special-case copying...
            hashes_per_tick: parent.hashes_per_tick,
            ticks_per_slot: parent.ticks_per_slot,
            ns_per_slot: parent.ns_per_slot,
            genesis_creation_time: parent.genesis_creation_time,
            slots_per_year: parent.slots_per_year,
            epoch_schedule,
            collected_rent: AtomicU64::new(0),
            rent_collector: Self::get_rent_collector_from(&parent.rent_collector, epoch),
            max_tick_height: (slot + 1) * parent.ticks_per_slot,
            block_height: parent.block_height + 1,
            fee_rate_governor,
            capitalization: AtomicU64::new(parent.capitalization()),
            vote_only_bank,
            inflation: parent.inflation.clone(),
            transaction_count: AtomicU64::new(parent.transaction_count()),
            non_vote_transaction_count_since_restart: AtomicU64::new(
                parent.non_vote_transaction_count_since_restart(),
            ),
            transaction_error_count: AtomicU64::new(0),
            transaction_entries_count: AtomicU64::new(0),
            transactions_per_entry_max: AtomicU64::new(0),
            // we will .clone_with_epoch() this soon after stake data update; so just .clone() for now
            stakes_cache,
            epoch_stakes,
            parent_hash: parent.hash(),
            parent_slot: parent.slot(),
            collector_id: *collector_id,
            collector_fees: AtomicU64::new(0),
            ancestors: Ancestors::default(),
            hash: RwLock::new(Hash::default()),
            is_delta: AtomicBool::new(false),
            builtin_programs,
            tick_height: AtomicU64::new(parent.tick_height.load(Relaxed)),
            signature_count: AtomicU64::new(0),
            runtime_config: parent.runtime_config.clone(),
            hard_forks: parent.hard_forks.clone(),
            rewards: RwLock::new(vec![]),
            cluster_type: parent.cluster_type,
            lazy_rent_collection: AtomicBool::new(parent.lazy_rent_collection.load(Relaxed)),
            rewards_pool_pubkeys,
            transaction_debug_keys,
            transaction_log_collector_config,
            transaction_log_collector: Arc::new(RwLock::new(TransactionLogCollector::default())),
            feature_set: Arc::clone(&feature_set),
            drop_callback: RwLock::new(OptionalDropCallback(
                parent
                    .drop_callback
                    .read()
                    .unwrap()
                    .0
                    .as_ref()
                    .map(|drop_callback| drop_callback.clone_box()),
            )),
            freeze_started: AtomicBool::new(false),
            cost_tracker: RwLock::new(CostTracker::default()),
            sysvar_cache: RwLock::new(SysvarCache::default()),
            accounts_data_size_initial,
            accounts_data_size_delta_on_chain: AtomicI64::new(0),
            accounts_data_size_delta_off_chain: AtomicI64::new(0),
            fee_structure: parent.fee_structure.clone(),
            loaded_programs_cache: parent.loaded_programs_cache.clone(),
            check_program_modification_slot: false,
            epoch_reward_status: parent.epoch_reward_status.clone(),
        };

        let (_, ancestors_time_us) = measure_us!({
            let mut ancestors = Vec::with_capacity(1 + new.parents().len());
            ancestors.push(new.slot());
            new.parents().iter().for_each(|p| {
                ancestors.push(p.slot());
            });
            new.ancestors = Ancestors::from(ancestors);
        });

        // Following code may touch AccountsDb, requiring proper ancestors
        let (_, update_epoch_time_us) = measure_us!({
            if parent.epoch() < new.epoch() {
                new.process_new_epoch(
                    parent.epoch(),
                    parent.slot(),
                    parent.block_height(),
                    reward_calc_tracer,
                );
            } else {
                // Save a snapshot of stakes for use in consensus and stake weighted networking
                let leader_schedule_epoch = new.epoch_schedule().get_leader_schedule_epoch(slot);
                new.update_epoch_stakes(leader_schedule_epoch);
            }
            if new.is_partitioned_rewards_code_enabled() {
                new.distribute_partitioned_epoch_rewards();
            }
        });

        let (_, recompilation_time_us) = measure_us!({
            // Recompile loaded programs one at a time before the next epoch hits
            let (_epoch, slot_index) = new.get_epoch_and_slot_index(new.slot());
            let slots_in_epoch = new.get_slots_in_epoch(new.epoch());
            let slots_in_recompilation_phase =
                (solana_program_runtime::loaded_programs::MAX_LOADED_ENTRY_COUNT as u64)
                    .min(slots_in_epoch)
                    .checked_div(2)
                    .unwrap();
            let mut loaded_programs_cache = new.loaded_programs_cache.write().unwrap();
            if loaded_programs_cache.upcoming_environments.is_some() {
                if let Some((key, program_to_recompile)) =
                    loaded_programs_cache.programs_to_recompile.pop()
                {
                    drop(loaded_programs_cache);
                    if let Some(recompiled) =
                        new.load_program(&key, false, Some(program_to_recompile))
                    {
                        let mut loaded_programs_cache = new.loaded_programs_cache.write().unwrap();
                        loaded_programs_cache.assign_program(key, recompiled);
                    }
                }
            } else if new.epoch() != loaded_programs_cache.latest_root_epoch
                || slot_index.saturating_add(slots_in_recompilation_phase) >= slots_in_epoch
            {
                // Anticipate the upcoming program runtime environment for the next epoch,
                // so we can try to recompile loaded programs before the feature transition hits.
                drop(loaded_programs_cache);
                let (feature_set, _new_feature_activations) = new.compute_active_feature_set(true);
                let mut loaded_programs_cache = new.loaded_programs_cache.write().unwrap();
                let program_runtime_environment_v1 = create_program_runtime_environment_v1(
                    &feature_set,
                    &new.runtime_config.compute_budget.unwrap_or_default(),
                    false, /* deployment */
                    false, /* debugging_features */
                )
                .unwrap();
                let program_runtime_environment_v2 = create_program_runtime_environment_v2(
                    &new.runtime_config.compute_budget.unwrap_or_default(),
                    false, /* debugging_features */
                );
                let mut upcoming_environments = loaded_programs_cache.environments.clone();
                let changed_program_runtime_v1 =
                    *upcoming_environments.program_runtime_v1 != program_runtime_environment_v1;
                let changed_program_runtime_v2 =
                    *upcoming_environments.program_runtime_v2 != program_runtime_environment_v2;
                if changed_program_runtime_v1 {
                    upcoming_environments.program_runtime_v1 =
                        Arc::new(program_runtime_environment_v1);
                }
                if changed_program_runtime_v2 {
                    upcoming_environments.program_runtime_v2 =
                        Arc::new(program_runtime_environment_v2);
                }
                loaded_programs_cache.upcoming_environments = Some(upcoming_environments);
                loaded_programs_cache.programs_to_recompile = loaded_programs_cache
                    .get_flattened_entries(changed_program_runtime_v1, changed_program_runtime_v2);
                loaded_programs_cache
                    .programs_to_recompile
                    .sort_by_cached_key(|(_id, program)| program.decayed_usage_counter(slot));
            }
        });

        // Update sysvars before processing transactions
        let (_, update_sysvars_time_us) = measure_us!({
            new.update_slot_hashes();
            new.update_stake_history(Some(parent.epoch()));
            new.update_clock(Some(parent.epoch()));
            new.update_fees();
            new.update_last_restart_slot()
        });

        let (_, fill_sysvar_cache_time_us) = measure_us!(new.fill_missing_sysvar_cache_entries());
        time.stop();

        report_new_bank_metrics(
            slot,
            parent.slot(),
            new.block_height,
            NewBankTimings {
                bank_rc_creation_time_us,
                total_elapsed_time_us: time.as_us(),
                status_cache_time_us,
                fee_components_time_us,
                blockhash_queue_time_us,
                stakes_cache_time_us,
                epoch_stakes_time_us,
                builtin_programs_time_us,
                rewards_pool_pubkeys_time_us,
                executor_cache_time_us: 0,
                transaction_debug_keys_time_us,
                transaction_log_collector_config_time_us,
                feature_set_time_us,
                ancestors_time_us,
                update_epoch_time_us,
                recompilation_time_us,
                update_sysvars_time_us,
                fill_sysvar_cache_time_us,
            },
        );

        parent
            .loaded_programs_cache
            .read()
            .unwrap()
            .stats
            .submit(parent.slot());

        new.loaded_programs_cache.write().unwrap().stats.reset();
        new
    }

    /// Epoch in which the new cooldown warmup rate for stake was activated
    pub fn new_warmup_cooldown_rate_epoch(&self) -> Option<Epoch> {
        self.feature_set
            .new_warmup_cooldown_rate_epoch(&self.epoch_schedule)
    }

    /// process for the start of a new epoch
    fn process_new_epoch(
        &mut self,
        parent_epoch: Epoch,
        parent_slot: Slot,
        parent_height: u64,
        reward_calc_tracer: Option<impl RewardCalcTracer>,
    ) {
        let epoch = self.epoch();
        let slot = self.slot();
        let (thread_pool, thread_pool_time) = measure!(
            ThreadPoolBuilder::new().build().unwrap(),
            "thread_pool_creation",
        );

        let (_, apply_feature_activations_time) = measure!(
            self.apply_feature_activations(ApplyFeatureActivationsCaller::NewFromParent, false),
            "apply_feature_activation",
        );

        // Add new entry to stakes.stake_history, set appropriate epoch and
        // update vote accounts with warmed up stakes before saving a
        // snapshot of stakes in epoch stakes
        let (_, activate_epoch_time) = measure!(
            self.stakes_cache.activate_epoch(
                epoch,
                &thread_pool,
                self.new_warmup_cooldown_rate_epoch()
            ),
            "activate_epoch",
        );

        // Save a snapshot of stakes for use in consensus and stake weighted networking
        let leader_schedule_epoch = self.epoch_schedule.get_leader_schedule_epoch(slot);
        let (_, update_epoch_stakes_time) = measure!(
            self.update_epoch_stakes(leader_schedule_epoch),
            "update_epoch_stakes",
        );

        let mut rewards_metrics = RewardsMetrics::default();
        // After saving a snapshot of stakes, apply stake rewards and commission
        let (_, update_rewards_with_thread_pool_time) = measure!(
            {
                if self.is_partitioned_rewards_feature_enabled()
                    || self
                        .partitioned_epoch_rewards_config()
                        .test_enable_partitioned_rewards
                {
                    self.begin_partitioned_rewards(
                        reward_calc_tracer,
                        &thread_pool,
                        parent_epoch,
                        parent_slot,
                        parent_height,
                        &mut rewards_metrics,
                    );
                } else {
                    self.update_rewards_with_thread_pool(
                        parent_epoch,
                        reward_calc_tracer,
                        &thread_pool,
                        &mut rewards_metrics,
                    )
                }
            },
            "update_rewards_with_thread_pool",
        );

        report_new_epoch_metrics(
            epoch,
            slot,
            parent_slot,
            NewEpochTimings {
                thread_pool_time_us: thread_pool_time.as_us(),
                apply_feature_activations_time_us: apply_feature_activations_time.as_us(),
                activate_epoch_time_us: activate_epoch_time.as_us(),
                update_epoch_stakes_time_us: update_epoch_stakes_time.as_us(),
                update_rewards_with_thread_pool_time_us: update_rewards_with_thread_pool_time
                    .as_us(),
            },
            rewards_metrics,
        );
    }

    /// partitioned reward distribution is complete.
    /// So, deactivate the epoch rewards sysvar.
    fn deactivate_epoch_reward_status(&mut self) {
        assert!(matches!(
            self.epoch_reward_status,
            EpochRewardStatus::Active(_)
        ));
        self.epoch_reward_status = EpochRewardStatus::Inactive;
        if let Some(account) = self.get_account(&sysvar::epoch_rewards::id()) {
            if account.lamports() > 0 {
                info!(
                    "burning {} extra lamports in EpochRewards sysvar account at slot {}",
                    account.lamports(),
                    self.slot()
                );
                self.log_epoch_rewards_sysvar("burn");
                self.burn_and_purge_account(&sysvar::epoch_rewards::id(), account);
            }
        }
    }

    /// Begin the process of calculating and distributing rewards.
    /// This process can take multiple slots.
    fn begin_partitioned_rewards(
        &mut self,
        reward_calc_tracer: Option<impl Fn(&RewardCalculationEvent) + Send + Sync>,
        thread_pool: &ThreadPool,
        parent_epoch: Epoch,
        parent_slot: Slot,
        parent_block_height: u64,
        rewards_metrics: &mut RewardsMetrics,
    ) {
        let CalculateRewardsAndDistributeVoteRewardsResult {
            total_rewards,
            distributed_rewards,
            stake_rewards_by_partition,
        } = self.calculate_rewards_and_distribute_vote_rewards(
            parent_epoch,
            reward_calc_tracer,
            thread_pool,
            rewards_metrics,
        );

        let slot = self.slot();
        let credit_start = self.block_height() + self.get_reward_calculation_num_blocks();
        let credit_end_exclusive = credit_start + stake_rewards_by_partition.len() as u64;

        self.set_epoch_reward_status_active(stake_rewards_by_partition);

        // create EpochRewards sysvar that holds the balance of undistributed rewards with
        // (total_rewards, distributed_rewards, credit_end_exclusive), total capital will increase by (total_rewards - distributed_rewards)
        self.create_epoch_rewards_sysvar(total_rewards, distributed_rewards, credit_end_exclusive);

        datapoint_info!(
            "epoch-rewards-status-update",
            ("start_slot", slot, i64),
            ("start_block_height", self.block_height(), i64),
            ("active", 1, i64),
            ("parent_slot", parent_slot, i64),
            ("parent_block_height", parent_block_height, i64),
        );
    }

    /// Process reward distribution for the block if it is inside reward interval.
    fn distribute_partitioned_epoch_rewards(&mut self) {
        let EpochRewardStatus::Active(status) = &self.epoch_reward_status else {
            return;
        };

        let height = self.block_height();
        let start_block_height = status.start_block_height;
        let credit_start = start_block_height + self.get_reward_calculation_num_blocks();
        let credit_end_exclusive = credit_start + status.stake_rewards_by_partition.len() as u64;
        assert!(
            self.epoch_schedule.get_slots_in_epoch(self.epoch)
                > credit_end_exclusive.saturating_sub(credit_start)
        );

        if height >= credit_start && height < credit_end_exclusive {
            let partition_index = height - credit_start;
            self.distribute_epoch_rewards_in_partition(
                &status.stake_rewards_by_partition,
                partition_index,
            );
        }

        if height.saturating_add(1) >= credit_end_exclusive {
            datapoint_info!(
                "epoch-rewards-status-update",
                ("slot", self.slot(), i64),
                ("block_height", height, i64),
                ("active", 0, i64),
                ("start_block_height", start_block_height, i64),
            );

            self.deactivate_epoch_reward_status();
        }
    }

    pub fn byte_limit_for_scans(&self) -> Option<usize> {
        self.rc
            .accounts
            .accounts_db
            .accounts_index
            .scan_results_limit_bytes
    }

    pub fn proper_ancestors_set(&self) -> HashSet<Slot> {
        HashSet::from_iter(self.proper_ancestors())
    }

    /// Returns all ancestors excluding self.slot.
    pub(crate) fn proper_ancestors(&self) -> impl Iterator<Item = Slot> + '_ {
        self.ancestors
            .keys()
            .into_iter()
            .filter(move |slot| *slot != self.slot)
    }

    pub fn set_callback(&self, callback: Option<Box<dyn DropCallback + Send + Sync>>) {
        *self.drop_callback.write().unwrap() = OptionalDropCallback(callback);
    }

    pub fn vote_only_bank(&self) -> bool {
        self.vote_only_bank
    }

    /// Like `new_from_parent` but additionally:
    /// * Doesn't assume that the parent is anywhere near `slot`, parent could be millions of slots
    /// in the past
    /// * Adjusts the new bank's tick height to avoid having to run PoH for millions of slots
    /// * Freezes the new bank, assuming that the user will `Bank::new_from_parent` from this bank
    /// * Calculates and sets the epoch accounts hash from the parent
    pub fn warp_from_parent(
        parent: Arc<Bank>,
        collector_id: &Pubkey,
        slot: Slot,
        data_source: CalcAccountsHashDataSource,
    ) -> Self {
        parent.freeze();
        parent
            .rc
            .accounts
            .accounts_db
            .epoch_accounts_hash_manager
            .set_in_flight(parent.slot());
        let accounts_hash = parent.update_accounts_hash(data_source, false, true);
        let epoch_accounts_hash = accounts_hash.into();
        parent
            .rc
            .accounts
            .accounts_db
            .epoch_accounts_hash_manager
            .set_valid(epoch_accounts_hash, parent.slot());

        let parent_timestamp = parent.clock().unix_timestamp;
        let mut new = Bank::new_from_parent(parent, collector_id, slot);
        new.apply_feature_activations(ApplyFeatureActivationsCaller::WarpFromParent, false);
        new.update_epoch_stakes(new.epoch_schedule().get_epoch(slot));
        new.tick_height.store(new.max_tick_height(), Relaxed);

        let mut clock = new.clock();
        clock.epoch_start_timestamp = parent_timestamp;
        clock.unix_timestamp = parent_timestamp;
        new.update_sysvar_account(&sysvar::clock::id(), |account| {
            create_account(
                &clock,
                new.inherit_specially_retained_account_fields(account),
            )
        });
        new.fill_missing_sysvar_cache_entries();
        new.freeze();
        new
    }

    /// Create a bank from explicit arguments and deserialized fields from snapshot
    #[allow(clippy::float_cmp)]
    pub(crate) fn new_from_fields(
        bank_rc: BankRc,
        genesis_config: &GenesisConfig,
        runtime_config: Arc<RuntimeConfig>,
        fields: BankFieldsToDeserialize,
        debug_keys: Option<Arc<HashSet<Pubkey>>>,
        additional_builtins: Option<&[BuiltinPrototype]>,
        debug_do_not_add_builtins: bool,
        accounts_data_size_initial: u64,
    ) -> Self {
        let now = Instant::now();
        let ancestors = Ancestors::from(&fields.ancestors);
        // For backward compatibility, we can only serialize and deserialize
        // Stakes<Delegation> in BankFieldsTo{Serialize,Deserialize}. But Bank
        // caches Stakes<StakeAccount>. Below Stakes<StakeAccount> is obtained
        // from Stakes<Delegation> by reading the full account state from
        // accounts-db. Note that it is crucial that these accounts are loaded
        // at the right slot and match precisely with serialized Delegations.
        let stakes = Stakes::new(&fields.stakes, |pubkey| {
            let (account, _slot) = bank_rc.accounts.load_with_fixed_root(&ancestors, pubkey)?;
            Some(account)
        })
        .expect(
            "Stakes cache is inconsistent with accounts-db. This can indicate \
            a corrupted snapshot or bugs in cached accounts or accounts-db.",
        );
        let stakes_accounts_load_duration = now.elapsed();
        let mut bank = Self {
            skipped_rewrites: Mutex::default(),
            incremental_snapshot_persistence: fields.incremental_snapshot_persistence,
            rc: bank_rc,
            status_cache: Arc::<RwLock<BankStatusCache>>::default(),
            blockhash_queue: RwLock::new(fields.blockhash_queue),
            ancestors,
            hash: RwLock::new(fields.hash),
            parent_hash: fields.parent_hash,
            parent_slot: fields.parent_slot,
            hard_forks: Arc::new(RwLock::new(fields.hard_forks)),
            transaction_count: AtomicU64::new(fields.transaction_count),
            non_vote_transaction_count_since_restart: AtomicU64::default(),
            transaction_error_count: AtomicU64::default(),
            transaction_entries_count: AtomicU64::default(),
            transactions_per_entry_max: AtomicU64::default(),
            tick_height: AtomicU64::new(fields.tick_height),
            signature_count: AtomicU64::new(fields.signature_count),
            capitalization: AtomicU64::new(fields.capitalization),
            max_tick_height: fields.max_tick_height,
            hashes_per_tick: fields.hashes_per_tick,
            ticks_per_slot: fields.ticks_per_slot,
            ns_per_slot: fields.ns_per_slot,
            genesis_creation_time: fields.genesis_creation_time,
            slots_per_year: fields.slots_per_year,
            slot: fields.slot,
            bank_id: 0,
            epoch: fields.epoch,
            block_height: fields.block_height,
            collector_id: fields.collector_id,
            collector_fees: AtomicU64::new(fields.collector_fees),
            fee_rate_governor: fields.fee_rate_governor,
            collected_rent: AtomicU64::new(fields.collected_rent),
            // clone()-ing is needed to consider a gated behavior in rent_collector
            rent_collector: Self::get_rent_collector_from(&fields.rent_collector, fields.epoch),
            epoch_schedule: fields.epoch_schedule,
            inflation: Arc::new(RwLock::new(fields.inflation)),
            stakes_cache: StakesCache::new(stakes),
            epoch_stakes: fields.epoch_stakes,
            is_delta: AtomicBool::new(fields.is_delta),
            builtin_programs: HashSet::<Pubkey>::default(),
            runtime_config,
            rewards: RwLock::new(vec![]),
            cluster_type: Some(genesis_config.cluster_type),
            lazy_rent_collection: AtomicBool::default(),
            rewards_pool_pubkeys: Arc::<HashSet<Pubkey>>::default(),
            transaction_debug_keys: debug_keys,
            transaction_log_collector_config: Arc::<RwLock<TransactionLogCollectorConfig>>::default(
            ),
            transaction_log_collector: Arc::<RwLock<TransactionLogCollector>>::default(),
            feature_set: Arc::<FeatureSet>::default(),
            drop_callback: RwLock::new(OptionalDropCallback(None)),
            freeze_started: AtomicBool::new(fields.hash != Hash::default()),
            vote_only_bank: false,
            cost_tracker: RwLock::new(CostTracker::default()),
            sysvar_cache: RwLock::new(SysvarCache::default()),
            accounts_data_size_initial,
            accounts_data_size_delta_on_chain: AtomicI64::new(0),
            accounts_data_size_delta_off_chain: AtomicI64::new(0),
            fee_structure: FeeStructure::default(),
            loaded_programs_cache: Arc::new(RwLock::new(LoadedPrograms::new(
                fields.slot,
                fields.epoch,
            ))),
            check_program_modification_slot: false,
            epoch_reward_status: fields.epoch_reward_status,
        };
        bank.finish_init(
            genesis_config,
            additional_builtins,
            debug_do_not_add_builtins,
        );
        bank.fill_missing_sysvar_cache_entries();
        bank.rebuild_skipped_rewrites();

        // Sanity assertions between bank snapshot and genesis config
        // Consider removing from serializable bank state
        // (BankFieldsToSerialize/BankFieldsToDeserialize) and initializing
        // from the passed in genesis_config instead (as new()/new_with_paths() already do)
        assert_eq!(
            bank.genesis_creation_time, genesis_config.creation_time,
            "Bank snapshot genesis creation time does not match genesis.bin creation time.\
             The snapshot and genesis.bin might pertain to different clusters"
        );
        assert_eq!(bank.ticks_per_slot, genesis_config.ticks_per_slot);
        assert_eq!(
            bank.ns_per_slot,
            genesis_config.poh_config.target_tick_duration.as_nanos()
                * genesis_config.ticks_per_slot as u128
        );
        assert_eq!(bank.max_tick_height, (bank.slot + 1) * bank.ticks_per_slot);
        assert_eq!(
            bank.slots_per_year,
            years_as_slots(
                1.0,
                &genesis_config.poh_config.target_tick_duration,
                bank.ticks_per_slot,
            )
        );
        assert_eq!(bank.epoch_schedule, genesis_config.epoch_schedule);
        assert_eq!(bank.epoch, bank.epoch_schedule.get_epoch(bank.slot));

        datapoint_info!(
            "bank-new-from-fields",
            (
                "accounts_data_len-from-snapshot",
                fields.accounts_data_len as i64,
                i64
            ),
            (
                "accounts_data_len-from-generate_index",
                accounts_data_size_initial as i64,
                i64
            ),
            (
                "stakes_accounts_load_duration_us",
                stakes_accounts_load_duration.as_micros(),
                i64
            ),
        );
        bank
    }

    /// Return subset of bank fields representing serializable state
    pub(crate) fn get_fields_to_serialize<'a>(
        &'a self,
        ancestors: &'a HashMap<Slot, usize>,
    ) -> BankFieldsToSerialize<'a> {
        BankFieldsToSerialize {
            blockhash_queue: &self.blockhash_queue,
            ancestors,
            hash: *self.hash.read().unwrap(),
            parent_hash: self.parent_hash,
            parent_slot: self.parent_slot,
            hard_forks: &self.hard_forks,
            transaction_count: self.transaction_count.load(Relaxed),
            tick_height: self.tick_height.load(Relaxed),
            signature_count: self.signature_count.load(Relaxed),
            capitalization: self.capitalization.load(Relaxed),
            max_tick_height: self.max_tick_height,
            hashes_per_tick: self.hashes_per_tick,
            ticks_per_slot: self.ticks_per_slot,
            ns_per_slot: self.ns_per_slot,
            genesis_creation_time: self.genesis_creation_time,
            slots_per_year: self.slots_per_year,
            slot: self.slot,
            epoch: self.epoch,
            block_height: self.block_height,
            collector_id: self.collector_id,
            collector_fees: self.collector_fees.load(Relaxed),
            fee_calculator: FeeCalculator::default(),
            fee_rate_governor: self.fee_rate_governor.clone(),
            collected_rent: self.collected_rent.load(Relaxed),
            rent_collector: self.rent_collector.clone(),
            epoch_schedule: self.epoch_schedule.clone(),
            inflation: *self.inflation.read().unwrap(),
            stakes: &self.stakes_cache,
            epoch_stakes: &self.epoch_stakes,
            is_delta: self.is_delta.load(Relaxed),
            accounts_data_len: self.load_accounts_data_size(),
        }
    }

    pub fn collector_id(&self) -> &Pubkey {
        &self.collector_id
    }

    pub fn genesis_creation_time(&self) -> UnixTimestamp {
        self.genesis_creation_time
    }

    pub fn slot(&self) -> Slot {
        self.slot
    }

    pub fn bank_id(&self) -> BankId {
        self.bank_id
    }

    pub fn epoch(&self) -> Epoch {
        self.epoch
    }

    pub fn first_normal_epoch(&self) -> Epoch {
        self.epoch_schedule().first_normal_epoch
    }

    pub fn freeze_lock(&self) -> RwLockReadGuard<Hash> {
        self.hash.read().unwrap()
    }

    pub fn hash(&self) -> Hash {
        *self.hash.read().unwrap()
    }

    pub fn is_frozen(&self) -> bool {
        *self.hash.read().unwrap() != Hash::default()
    }

    pub fn freeze_started(&self) -> bool {
        self.freeze_started.load(Relaxed)
    }

    pub fn status_cache_ancestors(&self) -> Vec<u64> {
        let mut roots = self.status_cache.read().unwrap().roots().clone();
        let min = roots.iter().min().cloned().unwrap_or(0);
        for ancestor in self.ancestors.keys() {
            if ancestor >= min {
                roots.insert(ancestor);
            }
        }

        let mut ancestors: Vec<_> = roots.into_iter().collect();
        #[allow(clippy::stable_sort_primitive)]
        ancestors.sort();
        ancestors
    }

    /// computed unix_timestamp at this slot height
    pub fn unix_timestamp_from_genesis(&self) -> i64 {
        self.genesis_creation_time + ((self.slot as u128 * self.ns_per_slot) / 1_000_000_000) as i64
    }

    fn update_sysvar_account<F>(&self, pubkey: &Pubkey, updater: F)
    where
        F: Fn(&Option<AccountSharedData>) -> AccountSharedData,
    {
        let old_account = self.get_account_with_fixed_root(pubkey);
        let mut new_account = updater(&old_account);

        // When new sysvar comes into existence (with RENT_UNADJUSTED_INITIAL_BALANCE lamports),
        // this code ensures that the sysvar's balance is adjusted to be rent-exempt.
        //
        // More generally, this code always re-calculates for possible sysvar data size change,
        // although there is no such sysvars currently.
        self.adjust_sysvar_balance_for_rent(&mut new_account);
        self.store_account_and_update_capitalization(pubkey, &new_account);
    }

    fn inherit_specially_retained_account_fields(
        &self,
        old_account: &Option<AccountSharedData>,
    ) -> InheritableAccountFields {
        const RENT_UNADJUSTED_INITIAL_BALANCE: u64 = 1;

        (
            old_account
                .as_ref()
                .map(|a| a.lamports())
                .unwrap_or(RENT_UNADJUSTED_INITIAL_BALANCE),
            old_account
                .as_ref()
                .map(|a| a.rent_epoch())
                .unwrap_or(INITIAL_RENT_EPOCH),
        )
    }

    pub fn clock(&self) -> sysvar::clock::Clock {
        from_account(&self.get_account(&sysvar::clock::id()).unwrap_or_default())
            .unwrap_or_default()
    }

    fn update_clock(&self, parent_epoch: Option<Epoch>) {
        let mut unix_timestamp = self.clock().unix_timestamp;
        // set epoch_start_timestamp to None to warp timestamp
        let epoch_start_timestamp = {
            let epoch = if let Some(epoch) = parent_epoch {
                epoch
            } else {
                self.epoch()
            };
            let first_slot_in_epoch = self.epoch_schedule().get_first_slot_in_epoch(epoch);
            Some((first_slot_in_epoch, self.clock().epoch_start_timestamp))
        };
        let max_allowable_drift = MaxAllowableDrift {
            fast: MAX_ALLOWABLE_DRIFT_PERCENTAGE_FAST,
            slow: MAX_ALLOWABLE_DRIFT_PERCENTAGE_SLOW_V2,
        };

        let ancestor_timestamp = self.clock().unix_timestamp;
        if let Some(timestamp_estimate) =
            self.get_timestamp_estimate(max_allowable_drift, epoch_start_timestamp)
        {
            unix_timestamp = timestamp_estimate;
            if timestamp_estimate < ancestor_timestamp {
                unix_timestamp = ancestor_timestamp;
            }
        }
        datapoint_info!(
            "bank-timestamp-correction",
            ("slot", self.slot(), i64),
            ("from_genesis", self.unix_timestamp_from_genesis(), i64),
            ("corrected", unix_timestamp, i64),
            ("ancestor_timestamp", ancestor_timestamp, i64),
        );
        let mut epoch_start_timestamp =
            // On epoch boundaries, update epoch_start_timestamp
            if parent_epoch.is_some() && parent_epoch.unwrap() != self.epoch() {
                unix_timestamp
            } else {
                self.clock().epoch_start_timestamp
            };
        if self.slot == 0 {
            unix_timestamp = self.unix_timestamp_from_genesis();
            epoch_start_timestamp = self.unix_timestamp_from_genesis();
        }
        let clock = sysvar::clock::Clock {
            slot: self.slot,
            epoch_start_timestamp,
            epoch: self.epoch_schedule().get_epoch(self.slot),
            leader_schedule_epoch: self.epoch_schedule().get_leader_schedule_epoch(self.slot),
            unix_timestamp,
        };
        self.update_sysvar_account(&sysvar::clock::id(), |account| {
            create_account(
                &clock,
                self.inherit_specially_retained_account_fields(account),
            )
        });
    }

    pub fn update_last_restart_slot(&self) {
        let feature_flag = self
            .feature_set
            .is_active(&feature_set::last_restart_slot_sysvar::id());

        if feature_flag {
            // First, see what the currently stored last restart slot is. This
            // account may not exist yet if the feature was just activated.
            let current_last_restart_slot = self
                .get_account(&sysvar::last_restart_slot::id())
                .and_then(|account| {
                    let lrs: Option<LastRestartSlot> = from_account(&account);
                    lrs
                })
                .map(|account| account.last_restart_slot);

            let last_restart_slot = {
                let slot = self.slot;
                let hard_forks_r = self.hard_forks.read().unwrap();

                // Only consider hard forks <= this bank's slot to avoid prematurely applying
                // a hard fork that is set to occur in the future.
                hard_forks_r
                    .iter()
                    .rev()
                    .find(|(hard_fork, _)| *hard_fork <= slot)
                    .map(|(slot, _)| *slot)
                    .unwrap_or(0)
            };

            // Only need to write if the last restart has changed
            if current_last_restart_slot != Some(last_restart_slot) {
                self.update_sysvar_account(&sysvar::last_restart_slot::id(), |account| {
                    create_account(
                        &LastRestartSlot { last_restart_slot },
                        self.inherit_specially_retained_account_fields(account),
                    )
                });
            }
        }
    }

    pub fn set_sysvar_for_tests<T>(&self, sysvar: &T)
    where
        T: Sysvar + SysvarId,
    {
        self.update_sysvar_account(&T::id(), |account| {
            create_account(
                sysvar,
                self.inherit_specially_retained_account_fields(account),
            )
        });
        // Simply force fill sysvar cache rather than checking which sysvar was
        // actually updated since tests don't need to be optimized for performance.
        self.reset_sysvar_cache();
        self.fill_missing_sysvar_cache_entries();
    }

    fn update_slot_history(&self) {
        self.update_sysvar_account(&sysvar::slot_history::id(), |account| {
            let mut slot_history = account
                .as_ref()
                .map(|account| from_account::<SlotHistory, _>(account).unwrap())
                .unwrap_or_default();
            slot_history.add(self.slot());
            create_account(
                &slot_history,
                self.inherit_specially_retained_account_fields(account),
            )
        });
    }

    fn update_slot_hashes(&self) {
        self.update_sysvar_account(&sysvar::slot_hashes::id(), |account| {
            let mut slot_hashes = account
                .as_ref()
                .map(|account| from_account::<SlotHashes, _>(account).unwrap())
                .unwrap_or_default();
            slot_hashes.add(self.parent_slot, self.parent_hash);
            create_account(
                &slot_hashes,
                self.inherit_specially_retained_account_fields(account),
            )
        });
    }

    pub fn get_slot_history(&self) -> SlotHistory {
        from_account(&self.get_account(&sysvar::slot_history::id()).unwrap()).unwrap()
    }

    fn update_epoch_stakes(&mut self, leader_schedule_epoch: Epoch) {
        // update epoch_stakes cache
        //  if my parent didn't populate for this staker's epoch, we've
        //  crossed a boundary
        if self.epoch_stakes.get(&leader_schedule_epoch).is_none() {
            self.epoch_stakes.retain(|&epoch, _| {
                epoch >= leader_schedule_epoch.saturating_sub(MAX_LEADER_SCHEDULE_STAKES)
            });
            let stakes = self.stakes_cache.stakes().clone();
            let stakes = Arc::new(StakesEnum::from(stakes));
            let new_epoch_stakes = EpochStakes::new(stakes, leader_schedule_epoch);
            info!(
                "new epoch stakes, epoch: {}, total_stake: {}",
                leader_schedule_epoch,
                new_epoch_stakes.total_stake(),
            );

            // It is expensive to log the details of epoch stakes. Only log them at "trace"
            // level for debugging purpose.
            if log::log_enabled!(log::Level::Trace) {
                let vote_stakes: HashMap<_, _> = self
                    .stakes_cache
                    .stakes()
                    .vote_accounts()
                    .delegated_stakes()
                    .map(|(pubkey, stake)| (*pubkey, stake))
                    .collect();
                trace!("new epoch stakes, stakes: {vote_stakes:#?}");
            }
            self.epoch_stakes
                .insert(leader_schedule_epoch, new_epoch_stakes);
        }
    }

    #[allow(deprecated)]
    fn update_fees(&self) {
        if !self
            .feature_set
            .is_active(&feature_set::disable_fees_sysvar::id())
        {
            self.update_sysvar_account(&sysvar::fees::id(), |account| {
                create_account(
                    &sysvar::fees::Fees::new(&self.fee_rate_governor.create_fee_calculator()),
                    self.inherit_specially_retained_account_fields(account),
                )
            });
        }
    }

    fn update_rent(&self) {
        self.update_sysvar_account(&sysvar::rent::id(), |account| {
            create_account(
                &self.rent_collector.rent,
                self.inherit_specially_retained_account_fields(account),
            )
        });
    }

    fn update_epoch_schedule(&self) {
        self.update_sysvar_account(&sysvar::epoch_schedule::id(), |account| {
            create_account(
                self.epoch_schedule(),
                self.inherit_specially_retained_account_fields(account),
            )
        });
    }

    fn update_stake_history(&self, epoch: Option<Epoch>) {
        if epoch == Some(self.epoch()) {
            return;
        }
        // if I'm the first Bank in an epoch, ensure stake_history is updated
        self.update_sysvar_account(&sysvar::stake_history::id(), |account| {
            create_account::<sysvar::stake_history::StakeHistory>(
                self.stakes_cache.stakes().history(),
                self.inherit_specially_retained_account_fields(account),
            )
        });
    }

    pub fn epoch_duration_in_years(&self, prev_epoch: Epoch) -> f64 {
        // period: time that has passed as a fraction of a year, basically the length of
        //  an epoch as a fraction of a year
        //  calculated as: slots_elapsed / (slots / year)
        self.epoch_schedule().get_slots_in_epoch(prev_epoch) as f64 / self.slots_per_year
    }

    // Calculates the starting-slot for inflation from the activation slot.
    // This method assumes that `pico_inflation` will be enabled before `full_inflation`, giving
    // precedence to the latter. However, since `pico_inflation` is fixed-rate Inflation, should
    // `pico_inflation` be enabled 2nd, the incorrect start slot provided here should have no
    // effect on the inflation calculation.
    fn get_inflation_start_slot(&self) -> Slot {
        let mut slots = self
            .feature_set
            .full_inflation_features_enabled()
            .iter()
            .filter_map(|id| self.feature_set.activated_slot(id))
            .collect::<Vec<_>>();
        slots.sort_unstable();
        slots.first().cloned().unwrap_or_else(|| {
            self.feature_set
                .activated_slot(&feature_set::pico_inflation::id())
                .unwrap_or(0)
        })
    }

    fn get_inflation_num_slots(&self) -> u64 {
        let inflation_activation_slot = self.get_inflation_start_slot();
        // Normalize inflation_start to align with the start of rewards accrual.
        let inflation_start_slot = self.epoch_schedule().get_first_slot_in_epoch(
            self.epoch_schedule()
                .get_epoch(inflation_activation_slot)
                .saturating_sub(1),
        );
        self.epoch_schedule().get_first_slot_in_epoch(self.epoch()) - inflation_start_slot
    }

    pub fn slot_in_year_for_inflation(&self) -> f64 {
        let num_slots = self.get_inflation_num_slots();

        // calculated as: num_slots / (slots / year)
        num_slots as f64 / self.slots_per_year
    }

    fn calculate_previous_epoch_inflation_rewards(
        &self,
        prev_epoch_capitalization: u64,
        prev_epoch: Epoch,
    ) -> PrevEpochInflationRewards {
        let slot_in_year = self.slot_in_year_for_inflation();
        let (validator_rate, foundation_rate) = {
            let inflation = self.inflation.read().unwrap();
            (
                (*inflation).validator(slot_in_year),
                (*inflation).foundation(slot_in_year),
            )
        };

        let prev_epoch_duration_in_years = self.epoch_duration_in_years(prev_epoch);
        let validator_rewards = (validator_rate
            * prev_epoch_capitalization as f64
            * prev_epoch_duration_in_years) as u64;

        PrevEpochInflationRewards {
            validator_rewards,
            prev_epoch_duration_in_years,
            validator_rate,
            foundation_rate,
        }
    }

    /// Calculate rewards from previous epoch to prepare for partitioned distribution.
    fn calculate_rewards_for_partitioning(
        &self,
        prev_epoch: Epoch,
        reward_calc_tracer: Option<impl Fn(&RewardCalculationEvent) + Send + Sync>,
        thread_pool: &ThreadPool,
        metrics: &mut RewardsMetrics,
    ) -> PartitionedRewardsCalculation {
        let capitalization = self.capitalization();
        let PrevEpochInflationRewards {
            validator_rewards,
            prev_epoch_duration_in_years,
            validator_rate,
            foundation_rate,
        } = self.calculate_previous_epoch_inflation_rewards(capitalization, prev_epoch);

        let old_vote_balance_and_staked = self.stakes_cache.stakes().vote_balance_and_staked();

        let (vote_account_rewards, mut stake_rewards) = self
            .calculate_validator_rewards(
                prev_epoch,
                validator_rewards,
                reward_calc_tracer,
                thread_pool,
                metrics,
            )
            .unwrap_or_default();

        let num_partitions = self.get_reward_distribution_num_blocks(&stake_rewards.stake_rewards);
        let parent_blockhash = self
            .parent()
            .expect("Partitioned rewards calculation must still have access to parent Bank.")
            .last_blockhash();
        let stake_rewards_by_partition = hash_rewards_into_partitions(
            std::mem::take(&mut stake_rewards.stake_rewards),
            &parent_blockhash,
            num_partitions as usize,
        );

        PartitionedRewardsCalculation {
            vote_account_rewards,
            stake_rewards_by_partition: StakeRewardCalculationPartitioned {
                stake_rewards_by_partition,
                total_stake_rewards_lamports: stake_rewards.total_stake_rewards_lamports,
            },
            old_vote_balance_and_staked,
            validator_rewards,
            validator_rate,
            foundation_rate,
            prev_epoch_duration_in_years,
            capitalization,
        }
    }

    // Calculate rewards from previous epoch and distribute vote rewards
    fn calculate_rewards_and_distribute_vote_rewards(
        &self,
        prev_epoch: Epoch,
        reward_calc_tracer: Option<impl Fn(&RewardCalculationEvent) + Send + Sync>,
        thread_pool: &ThreadPool,
        metrics: &mut RewardsMetrics,
    ) -> CalculateRewardsAndDistributeVoteRewardsResult {
        let PartitionedRewardsCalculation {
            vote_account_rewards,
            stake_rewards_by_partition,
            old_vote_balance_and_staked,
            validator_rewards,
            validator_rate,
            foundation_rate,
            prev_epoch_duration_in_years,
            capitalization,
        } = self.calculate_rewards_for_partitioning(
            prev_epoch,
            reward_calc_tracer,
            thread_pool,
            metrics,
        );
        let vote_rewards = self.store_vote_accounts_partitioned(vote_account_rewards, metrics);

        // update reward history of JUST vote_rewards, stake_rewards is vec![] here
        self.update_reward_history(vec![], vote_rewards);

        let StakeRewardCalculationPartitioned {
            stake_rewards_by_partition,
            total_stake_rewards_lamports,
        } = stake_rewards_by_partition;

        // the remaining code mirrors `update_rewards_with_thread_pool()`

        let new_vote_balance_and_staked = self.stakes_cache.stakes().vote_balance_and_staked();

        // This is for vote rewards only.
        let validator_rewards_paid = new_vote_balance_and_staked - old_vote_balance_and_staked;
        self.assert_validator_rewards_paid(validator_rewards_paid);

        // verify that we didn't pay any more than we expected to
        assert!(validator_rewards >= validator_rewards_paid + total_stake_rewards_lamports);

        info!(
            "distributed vote rewards: {} out of {}, remaining {}",
            validator_rewards_paid, validator_rewards, total_stake_rewards_lamports
        );

        let (num_stake_accounts, num_vote_accounts) = {
            let stakes = self.stakes_cache.stakes();
            (
                stakes.stake_delegations().len(),
                stakes.vote_accounts().len(),
            )
        };
        self.capitalization
            .fetch_add(validator_rewards_paid, Relaxed);

        let active_stake = if let Some(stake_history_entry) =
            self.stakes_cache.stakes().history().get(prev_epoch)
        {
            stake_history_entry.effective
        } else {
            0
        };

        datapoint_info!(
            "epoch_rewards",
            ("slot", self.slot, i64),
            ("epoch", prev_epoch, i64),
            ("validator_rate", validator_rate, f64),
            ("foundation_rate", foundation_rate, f64),
            ("epoch_duration_in_years", prev_epoch_duration_in_years, f64),
            ("validator_rewards", validator_rewards_paid, i64),
            ("active_stake", active_stake, i64),
            ("pre_capitalization", capitalization, i64),
            ("post_capitalization", self.capitalization(), i64),
            ("num_stake_accounts", num_stake_accounts, i64),
            ("num_vote_accounts", num_vote_accounts, i64),
        );

        CalculateRewardsAndDistributeVoteRewardsResult {
            total_rewards: validator_rewards_paid + total_stake_rewards_lamports,
            distributed_rewards: validator_rewards_paid,
            stake_rewards_by_partition,
        }
    }

    fn assert_validator_rewards_paid(&self, validator_rewards_paid: u64) {
        assert_eq!(
            validator_rewards_paid,
            u64::try_from(
                self.rewards
                    .read()
                    .unwrap()
                    .par_iter()
                    .map(|(_address, reward_info)| {
                        match reward_info.reward_type {
                            RewardType::Voting | RewardType::Staking => reward_info.lamports,
                            _ => 0,
                        }
                    })
                    .sum::<i64>()
            )
            .unwrap()
        );
    }

    // update rewards based on the previous epoch
    fn update_rewards_with_thread_pool(
        &mut self,
        prev_epoch: Epoch,
        reward_calc_tracer: Option<impl Fn(&RewardCalculationEvent) + Send + Sync>,
        thread_pool: &ThreadPool,
        metrics: &mut RewardsMetrics,
    ) {
        let capitalization = self.capitalization();
        let PrevEpochInflationRewards {
            validator_rewards,
            prev_epoch_duration_in_years,
            validator_rate,
            foundation_rate,
        } = self.calculate_previous_epoch_inflation_rewards(capitalization, prev_epoch);

        let old_vote_balance_and_staked = self.stakes_cache.stakes().vote_balance_and_staked();

        self.pay_validator_rewards_with_thread_pool(
            prev_epoch,
            validator_rewards,
            reward_calc_tracer,
            thread_pool,
            metrics,
        );

        let new_vote_balance_and_staked = self.stakes_cache.stakes().vote_balance_and_staked();
        let validator_rewards_paid = new_vote_balance_and_staked - old_vote_balance_and_staked;
        assert_eq!(
            validator_rewards_paid,
            u64::try_from(
                self.rewards
                    .read()
                    .unwrap()
                    .iter()
                    .map(|(_address, reward_info)| {
                        match reward_info.reward_type {
                            RewardType::Voting | RewardType::Staking => reward_info.lamports,
                            _ => 0,
                        }
                    })
                    .sum::<i64>()
            )
            .unwrap()
        );

        // verify that we didn't pay any more than we expected to
        assert!(validator_rewards >= validator_rewards_paid);

        info!(
            "distributed inflation: {} (rounded from: {})",
            validator_rewards_paid, validator_rewards
        );
        let (num_stake_accounts, num_vote_accounts) = {
            let stakes = self.stakes_cache.stakes();
            (
                stakes.stake_delegations().len(),
                stakes.vote_accounts().len(),
            )
        };
        self.capitalization
            .fetch_add(validator_rewards_paid, Relaxed);

        let active_stake = if let Some(stake_history_entry) =
            self.stakes_cache.stakes().history().get(prev_epoch)
        {
            stake_history_entry.effective
        } else {
            0
        };

        datapoint_warn!(
            "epoch_rewards",
            ("slot", self.slot, i64),
            ("epoch", prev_epoch, i64),
            ("validator_rate", validator_rate, f64),
            ("foundation_rate", foundation_rate, f64),
            ("epoch_duration_in_years", prev_epoch_duration_in_years, f64),
            ("validator_rewards", validator_rewards_paid, i64),
            ("active_stake", active_stake, i64),
            ("pre_capitalization", capitalization, i64),
            ("post_capitalization", self.capitalization(), i64),
            ("num_stake_accounts", num_stake_accounts, i64),
            ("num_vote_accounts", num_vote_accounts, i64),
        );
    }

    fn filter_stake_delegations<'a>(
        &self,
        stakes: &'a Stakes<StakeAccount<Delegation>>,
    ) -> Vec<(&'a Pubkey, &'a StakeAccount<Delegation>)> {
        if self
            .feature_set
            .is_active(&feature_set::stake_minimum_delegation_for_rewards::id())
        {
            let num_stake_delegations = stakes.stake_delegations().len();
            let min_stake_delegation =
                solana_stake_program::get_minimum_delegation(&self.feature_set)
                    .max(LAMPORTS_PER_SOL);

            let (stake_delegations, filter_timer) = measure!(stakes
                .stake_delegations()
                .iter()
                .filter(|(_stake_pubkey, cached_stake_account)| {
                    cached_stake_account.delegation().stake >= min_stake_delegation
                })
                .collect::<Vec<_>>());

            datapoint_info!(
                "stake_account_filter_time",
                ("filter_time_us", filter_timer.as_us(), i64),
                ("num_stake_delegations_before", num_stake_delegations, i64),
                ("num_stake_delegations_after", stake_delegations.len(), i64)
            );
            stake_delegations
        } else {
            stakes.stake_delegations().iter().collect()
        }
    }

    fn _load_vote_and_stake_accounts(
        &self,
        thread_pool: &ThreadPool,
        reward_calc_tracer: Option<impl RewardCalcTracer>,
    ) -> LoadVoteAndStakeAccountsResult {
        let stakes = self.stakes_cache.stakes();
        let stake_delegations = self.filter_stake_delegations(&stakes);

        // Obtain all unique voter pubkeys from stake delegations.
        fn merge(mut acc: HashSet<Pubkey>, other: HashSet<Pubkey>) -> HashSet<Pubkey> {
            if acc.len() < other.len() {
                return merge(other, acc);
            }
            acc.extend(other);
            acc
        }
        let voter_pubkeys = thread_pool.install(|| {
            stake_delegations
                .par_iter()
                .fold(
                    HashSet::default,
                    |mut voter_pubkeys, (_stake_pubkey, stake_account)| {
                        let delegation = stake_account.delegation();
                        voter_pubkeys.insert(delegation.voter_pubkey);
                        voter_pubkeys
                    },
                )
                .reduce(HashSet::default, merge)
        });
        // Obtain vote-accounts for unique voter pubkeys.
        let cached_vote_accounts = stakes.vote_accounts();
        let solana_vote_program: Pubkey = solana_vote_program::id();
        let vote_accounts_cache_miss_count = AtomicUsize::default();
        let get_vote_account = |vote_pubkey: &Pubkey| -> Option<VoteAccount> {
            if let Some(vote_account) = cached_vote_accounts.get(vote_pubkey) {
                return Some(vote_account.clone());
            }
            // If accounts-db contains a valid vote account, then it should
            // already have been cached in cached_vote_accounts; so the code
            // below is only for sanity check, and can be removed once
            // vote_accounts_cache_miss_count is shown to be always zero.
            let account = self.get_account_with_fixed_root(vote_pubkey)?;
            if account.owner() == &solana_vote_program
                && VoteState::deserialize(account.data()).is_ok()
            {
                vote_accounts_cache_miss_count.fetch_add(1, Relaxed);
            }
            VoteAccount::try_from(account).ok()
        };
        let invalid_vote_keys = DashMap::<Pubkey, InvalidCacheEntryReason>::new();
        let make_vote_delegations_entry = |vote_pubkey| {
            let Some(vote_account) = get_vote_account(&vote_pubkey) else {
                invalid_vote_keys.insert(vote_pubkey, InvalidCacheEntryReason::Missing);
                return None;
            };
            if vote_account.owner() != &solana_vote_program {
                invalid_vote_keys.insert(vote_pubkey, InvalidCacheEntryReason::WrongOwner);
                return None;
            }
            let Ok(vote_state) = vote_account.vote_state().cloned() else {
                invalid_vote_keys.insert(vote_pubkey, InvalidCacheEntryReason::BadState);
                return None;
            };
            let vote_with_stake_delegations = VoteWithStakeDelegations {
                vote_state: Arc::new(vote_state),
                vote_account: AccountSharedData::from(vote_account),
                delegations: Vec::default(),
            };
            Some((vote_pubkey, vote_with_stake_delegations))
        };
        let vote_with_stake_delegations_map: DashMap<Pubkey, VoteWithStakeDelegations> =
            thread_pool.install(|| {
                voter_pubkeys
                    .into_par_iter()
                    .filter_map(make_vote_delegations_entry)
                    .collect()
            });
        // Join stake accounts with vote-accounts.
        let push_stake_delegation = |(stake_pubkey, stake_account): (&Pubkey, &StakeAccount<_>)| {
            let delegation = stake_account.delegation();
            let Some(mut vote_delegations) =
                vote_with_stake_delegations_map.get_mut(&delegation.voter_pubkey)
            else {
                return;
            };
            if let Some(reward_calc_tracer) = reward_calc_tracer.as_ref() {
                let delegation =
                    InflationPointCalculationEvent::Delegation(delegation, solana_vote_program);
                let event = RewardCalculationEvent::Staking(stake_pubkey, &delegation);
                reward_calc_tracer(&event);
            }
            let stake_delegation = (*stake_pubkey, stake_account.clone());
            vote_delegations.delegations.push(stake_delegation);
        };
        thread_pool.install(|| {
            stake_delegations
                .into_par_iter()
                .for_each(push_stake_delegation);
        });
        LoadVoteAndStakeAccountsResult {
            vote_with_stake_delegations_map,
            invalid_vote_keys,
            vote_accounts_cache_miss_count: vote_accounts_cache_miss_count.into_inner(),
        }
    }

    /// calculate and return some reward calc info to avoid recalculation across functions
    fn get_epoch_reward_calculate_param_info<'a>(
        &self,
        stakes: &'a Stakes<StakeAccount<Delegation>>,
    ) -> EpochRewardCalculateParamInfo<'a> {
        let stake_history = self.stakes_cache.stakes().history().clone();

        let stake_delegations = self.filter_stake_delegations(stakes);

        let cached_vote_accounts = stakes.vote_accounts();

        EpochRewardCalculateParamInfo {
            stake_history,
            stake_delegations,
            cached_vote_accounts,
        }
    }

    /// Calculate epoch reward and return vote and stake rewards.
    fn calculate_validator_rewards(
        &self,
        rewarded_epoch: Epoch,
        rewards: u64,
        reward_calc_tracer: Option<impl RewardCalcTracer>,
        thread_pool: &ThreadPool,
        metrics: &mut RewardsMetrics,
    ) -> Option<(VoteRewardsAccounts, StakeRewardCalculation)> {
        let stakes = self.stakes_cache.stakes();
        let reward_calculate_param = self.get_epoch_reward_calculate_param_info(&stakes);

        self.calculate_reward_points_partitioned(
            &reward_calculate_param,
            rewards,
            thread_pool,
            metrics,
        )
        .map(|point_value| {
            self.calculate_stake_vote_rewards(
                &reward_calculate_param,
                rewarded_epoch,
                point_value,
                thread_pool,
                reward_calc_tracer,
                metrics,
            )
        })
    }

    /// Load, calculate and payout epoch rewards for stake and vote accounts
    fn pay_validator_rewards_with_thread_pool(
        &mut self,
        rewarded_epoch: Epoch,
        rewards: u64,
        reward_calc_tracer: Option<impl RewardCalcTracer>,
        thread_pool: &ThreadPool,
        metrics: &mut RewardsMetrics,
    ) {
        let stake_history = self.stakes_cache.stakes().history().clone();
        let vote_with_stake_delegations_map =
            self.load_vote_and_stake_accounts(thread_pool, reward_calc_tracer.as_ref(), metrics);

        let point_value = self.calculate_reward_points(
            &vote_with_stake_delegations_map,
            rewards,
            &stake_history,
            thread_pool,
            metrics,
        );

        if let Some(point_value) = point_value {
            let (vote_account_rewards, stake_rewards) = self.redeem_rewards(
                vote_with_stake_delegations_map,
                rewarded_epoch,
                point_value,
                &stake_history,
                thread_pool,
                reward_calc_tracer.as_ref(),
                metrics,
            );

            // this checking of an unactivated feature can be enabled in tests or with a validator by passing `--partitioned-epoch-rewards-compare-calculation`
            if self
                .partitioned_epoch_rewards_config()
                .test_compare_partitioned_epoch_rewards
            {
                // immutable `&self` to avoid side effects
                (self as &Bank).compare_with_partitioned_rewards(
                    &stake_rewards,
                    &vote_account_rewards,
                    rewarded_epoch,
                    thread_pool,
                    null_tracer(),
                );
            }

            self.store_stake_accounts(thread_pool, &stake_rewards, metrics);
            let vote_rewards = self.store_vote_accounts(vote_account_rewards, metrics);
            self.update_reward_history(stake_rewards, vote_rewards);
        }
    }

    /// compare the vote and stake accounts between the normal rewards calculation code
    /// and the partitioned rewards calculation code
    /// `stake_rewards_expected` and `vote_rewards_expected` are the results of the normal rewards calculation code
    /// This fn should have NO side effects.
    /// This fn is only called in tests or with a debug cli arg prior to partitioned rewards feature activation.
    fn compare_with_partitioned_rewards_results(
        stake_rewards_expected: &[StakeReward],
        vote_rewards_expected: &DashMap<Pubkey, VoteReward>,
        partitioned_rewards: PartitionedRewardsCalculation,
    ) {
        // put partitioned stake rewards in a hashmap
        let mut stake_rewards: HashMap<Pubkey, &StakeReward> = HashMap::default();
        partitioned_rewards
            .stake_rewards_by_partition
            .stake_rewards_by_partition
            .iter()
            .flatten()
            .for_each(|stake_reward| {
                stake_rewards.insert(stake_reward.stake_pubkey, stake_reward);
            });

        // verify stake rewards match expected
        stake_rewards_expected.iter().for_each(|stake_reward| {
            let partitioned = stake_rewards.remove(&stake_reward.stake_pubkey).unwrap();
            assert_eq!(partitioned, stake_reward);
        });
        assert!(stake_rewards.is_empty(), "{stake_rewards:?}");

        let mut vote_rewards: HashMap<Pubkey, (RewardInfo, AccountSharedData)> = HashMap::default();
        partitioned_rewards
            .vote_account_rewards
            .accounts_to_store
            .iter()
            .enumerate()
            .for_each(|(i, account)| {
                if let Some(account) = account {
                    let reward = &partitioned_rewards.vote_account_rewards.rewards[i];
                    vote_rewards.insert(reward.0, (reward.1, account.clone()));
                }
            });

        // verify vote rewards match expected
        vote_rewards_expected.iter().for_each(|entry| {
            if entry.value().vote_needs_store {
                let partitioned = vote_rewards.remove(entry.key()).unwrap();
                let mut to_store_partitioned = partitioned.1.clone();
                to_store_partitioned.set_lamports(partitioned.0.post_balance);
                let mut to_store_normal = entry.value().vote_account.clone();
                _ = to_store_normal.checked_add_lamports(entry.value().vote_rewards);
                assert_eq!(to_store_partitioned, to_store_normal, "{:?}", entry.key());
            }
        });
        assert!(vote_rewards.is_empty(), "{vote_rewards:?}");
        info!(
            "verified partitioned rewards calculation matching: {}, {}",
            partitioned_rewards
                .stake_rewards_by_partition
                .stake_rewards_by_partition
                .iter()
                .map(|rewards| rewards.len())
                .sum::<usize>(),
            partitioned_rewards
                .vote_account_rewards
                .accounts_to_store
                .len()
        );
    }

    /// compare the vote and stake accounts between the normal rewards calculation code
    /// and the partitioned rewards calculation code
    /// `stake_rewards_expected` and `vote_rewards_expected` are the results of the normal rewards calculation code
    /// This fn should have NO side effects.
    fn compare_with_partitioned_rewards(
        &self,
        stake_rewards_expected: &[StakeReward],
        vote_rewards_expected: &DashMap<Pubkey, VoteReward>,
        rewarded_epoch: Epoch,
        thread_pool: &ThreadPool,
        reward_calc_tracer: Option<impl RewardCalcTracer>,
    ) {
        let partitioned_rewards = self.calculate_rewards_for_partitioning(
            rewarded_epoch,
            reward_calc_tracer,
            thread_pool,
            &mut RewardsMetrics::default(),
        );
        Self::compare_with_partitioned_rewards_results(
            stake_rewards_expected,
            vote_rewards_expected,
            partitioned_rewards,
        );
    }

    fn load_vote_and_stake_accounts(
        &mut self,
        thread_pool: &ThreadPool,
        reward_calc_tracer: Option<impl RewardCalcTracer>,
        metrics: &mut RewardsMetrics,
    ) -> VoteWithStakeDelegationsMap {
        let (
            LoadVoteAndStakeAccountsResult {
                vote_with_stake_delegations_map,
                invalid_vote_keys,
                vote_accounts_cache_miss_count,
            },
            measure,
        ) = measure!({
            self._load_vote_and_stake_accounts(thread_pool, reward_calc_tracer.as_ref())
        });
        metrics
            .load_vote_and_stake_accounts_us
            .fetch_add(measure.as_us(), Relaxed);
        metrics.vote_accounts_cache_miss_count += vote_accounts_cache_miss_count;
        self.stakes_cache
            .handle_invalid_keys(invalid_vote_keys, self.slot());
        vote_with_stake_delegations_map
    }

    /// Calculates epoch reward points from stake/vote accounts.
    /// Returns reward lamports and points for the epoch or none if points == 0.
    fn calculate_reward_points_partitioned(
        &self,
        reward_calculate_params: &EpochRewardCalculateParamInfo,
        rewards: u64,
        thread_pool: &ThreadPool,
        metrics: &RewardsMetrics,
    ) -> Option<PointValue> {
        let EpochRewardCalculateParamInfo {
            stake_history,
            stake_delegations,
            cached_vote_accounts,
        } = reward_calculate_params;

        let solana_vote_program: Pubkey = solana_vote_program::id();

        let get_vote_account = |vote_pubkey: &Pubkey| -> Option<VoteAccount> {
            if let Some(vote_account) = cached_vote_accounts.get(vote_pubkey) {
                return Some(vote_account.clone());
            }
            // If accounts-db contains a valid vote account, then it should
            // already have been cached in cached_vote_accounts; so the code
            // below is only for sanity checking, and can be removed once
            // the cache is deemed to be reliable.
            let account = self.get_account_with_fixed_root(vote_pubkey)?;
            VoteAccount::try_from(account).ok()
        };

        let new_warmup_cooldown_rate_epoch = self.new_warmup_cooldown_rate_epoch();
        let (points, measure_us) = measure_us!(thread_pool.install(|| {
            stake_delegations
                .par_iter()
                .map(|(_stake_pubkey, stake_account)| {
                    let delegation = stake_account.delegation();
                    let vote_pubkey = delegation.voter_pubkey;

                    let Some(vote_account) = get_vote_account(&vote_pubkey) else {
                        return 0;
                    };
                    if vote_account.owner() != &solana_vote_program {
                        return 0;
                    }
                    let Ok(vote_state) = vote_account.vote_state() else {
                        return 0;
                    };

                    stake_state::calculate_points(
                        stake_account.stake_state(),
                        vote_state,
                        stake_history,
                        new_warmup_cooldown_rate_epoch,
                    )
                    .unwrap_or(0)
                })
                .sum::<u128>()
        }));
        metrics.calculate_points_us.fetch_add(measure_us, Relaxed);

        (points > 0).then_some(PointValue { rewards, points })
    }

    fn calculate_reward_points(
        &self,
        vote_with_stake_delegations_map: &VoteWithStakeDelegationsMap,
        rewards: u64,
        stake_history: &StakeHistory,
        thread_pool: &ThreadPool,
        metrics: &RewardsMetrics,
    ) -> Option<PointValue> {
        let new_warmup_cooldown_rate_epoch = self.new_warmup_cooldown_rate_epoch();
        let (points, measure) = measure!(thread_pool.install(|| {
            vote_with_stake_delegations_map
                .par_iter()
                .map(|entry| {
                    let VoteWithStakeDelegations {
                        vote_state,
                        delegations,
                        ..
                    } = entry.value();

                    delegations
                        .par_iter()
                        .map(|(_stake_pubkey, stake_account)| {
                            stake_state::calculate_points(
                                stake_account.stake_state(),
                                vote_state,
                                stake_history,
                                new_warmup_cooldown_rate_epoch,
                            )
                            .unwrap_or(0)
                        })
                        .sum::<u128>()
                })
                .sum()
        }));
        metrics
            .calculate_points_us
            .fetch_add(measure.as_us(), Relaxed);

        (points > 0).then_some(PointValue { rewards, points })
    }

    /// Calculates epoch rewards for stake/vote accounts
    /// Returns vote rewards, stake rewards, and the sum of all stake rewards in lamports
    fn calculate_stake_vote_rewards(
        &self,
        reward_calculate_params: &EpochRewardCalculateParamInfo,
        rewarded_epoch: Epoch,
        point_value: PointValue,
        thread_pool: &ThreadPool,
        reward_calc_tracer: Option<impl RewardCalcTracer>,
        metrics: &mut RewardsMetrics,
    ) -> (VoteRewardsAccounts, StakeRewardCalculation) {
        let EpochRewardCalculateParamInfo {
            stake_history,
            stake_delegations,
            cached_vote_accounts,
        } = reward_calculate_params;

        let solana_vote_program: Pubkey = solana_vote_program::id();

        let get_vote_account = |vote_pubkey: &Pubkey| -> Option<VoteAccount> {
            if let Some(vote_account) = cached_vote_accounts.get(vote_pubkey) {
                return Some(vote_account.clone());
            }
            // If accounts-db contains a valid vote account, then it should
            // already have been cached in cached_vote_accounts; so the code
            // below is only for sanity checking, and can be removed once
            // the cache is deemed to be reliable.
            let account = self.get_account_with_fixed_root(vote_pubkey)?;
            VoteAccount::try_from(account).ok()
        };

        let new_warmup_cooldown_rate_epoch = self.new_warmup_cooldown_rate_epoch();
        let vote_account_rewards: VoteRewards = DashMap::new();
        let total_stake_rewards = AtomicU64::default();
        let (stake_rewards, measure_stake_rewards_us) = measure_us!(thread_pool.install(|| {
            stake_delegations
                .par_iter()
                .filter_map(|(stake_pubkey, stake_account)| {
                    // curry closure to add the contextual stake_pubkey
                    let reward_calc_tracer = reward_calc_tracer.as_ref().map(|outer| {
                        // inner
                        move |inner_event: &_| {
                            outer(&RewardCalculationEvent::Staking(stake_pubkey, inner_event))
                        }
                    });

                    let stake_pubkey = **stake_pubkey;
                    let stake_account = (*stake_account).to_owned();

                    let delegation = stake_account.delegation();
                    let (mut stake_account, stake_state) =
                        <(AccountSharedData, StakeStateV2)>::from(stake_account);
                    let vote_pubkey = delegation.voter_pubkey;
                    let vote_account = get_vote_account(&vote_pubkey)?;
                    if vote_account.owner() != &solana_vote_program {
                        return None;
                    }
                    let vote_state = vote_account.vote_state().cloned().ok()?;

                    let pre_lamport = stake_account.lamports();

                    let redeemed = stake_state::redeem_rewards(
                        rewarded_epoch,
                        stake_state,
                        &mut stake_account,
                        &vote_state,
                        &point_value,
                        stake_history,
                        reward_calc_tracer.as_ref(),
                        new_warmup_cooldown_rate_epoch,
                    );

                    let post_lamport = stake_account.lamports();

                    if let Ok((stakers_reward, voters_reward)) = redeemed {
                        debug!(
                            "calculated reward: {} {} {} {}",
                            stake_pubkey, pre_lamport, post_lamport, stakers_reward
                        );

                        // track voter rewards
                        let mut voters_reward_entry = vote_account_rewards
                            .entry(vote_pubkey)
                            .or_insert(VoteReward {
                                vote_account: vote_account.into(),
                                commission: vote_state.commission,
                                vote_rewards: 0,
                                vote_needs_store: false,
                            });

                        voters_reward_entry.vote_needs_store = true;
                        voters_reward_entry.vote_rewards = voters_reward_entry
                            .vote_rewards
                            .saturating_add(voters_reward);

                        let post_balance = stake_account.lamports();
                        total_stake_rewards.fetch_add(stakers_reward, Relaxed);
                        return Some(StakeReward {
                            stake_pubkey,
                            stake_reward_info: RewardInfo {
                                reward_type: RewardType::Staking,
                                lamports: i64::try_from(stakers_reward).unwrap(),
                                post_balance,
                                commission: Some(vote_state.commission),
                            },
                            stake_account,
                        });
                    } else {
                        debug!(
                            "stake_state::redeem_rewards() failed for {}: {:?}",
                            stake_pubkey, redeemed
                        );
                    }
                    None
                })
                .collect()
        }));
        let (vote_rewards, measure_vote_rewards_us) =
            measure_us!(Self::calc_vote_accounts_to_store(vote_account_rewards));

        metrics.redeem_rewards_us += measure_stake_rewards_us + measure_vote_rewards_us;

        (
            vote_rewards,
            StakeRewardCalculation {
                stake_rewards,
                total_stake_rewards_lamports: total_stake_rewards.load(Relaxed),
            },
        )
    }

    fn redeem_rewards(
        &self,
        vote_with_stake_delegations_map: DashMap<Pubkey, VoteWithStakeDelegations>,
        rewarded_epoch: Epoch,
        point_value: PointValue,
        stake_history: &StakeHistory,
        thread_pool: &ThreadPool,
        reward_calc_tracer: Option<impl RewardCalcTracer>,
        metrics: &mut RewardsMetrics,
    ) -> (VoteRewards, StakeRewards) {
        let new_warmup_cooldown_rate_epoch = self.new_warmup_cooldown_rate_epoch();
        let vote_account_rewards: VoteRewards =
            DashMap::with_capacity(vote_with_stake_delegations_map.len());
        let stake_delegation_iterator = vote_with_stake_delegations_map.into_par_iter().flat_map(
            |(
                vote_pubkey,
                VoteWithStakeDelegations {
                    vote_state,
                    vote_account,
                    delegations,
                },
            )| {
                vote_account_rewards.insert(
                    vote_pubkey,
                    VoteReward {
                        vote_account,
                        commission: vote_state.commission,
                        vote_rewards: 0,
                        vote_needs_store: false,
                    },
                );
                delegations
                    .into_par_iter()
                    .map(move |delegation| (vote_pubkey, Arc::clone(&vote_state), delegation))
            },
        );

        let (stake_rewards, measure) = measure!(thread_pool.install(|| {
            stake_delegation_iterator
                .filter_map(|(vote_pubkey, vote_state, (stake_pubkey, stake_account))| {
                    // curry closure to add the contextual stake_pubkey
                    let reward_calc_tracer = reward_calc_tracer.as_ref().map(|outer| {
                        // inner
                        move |inner_event: &_| {
                            outer(&RewardCalculationEvent::Staking(&stake_pubkey, inner_event))
                        }
                    });
                    let (mut stake_account, stake_state) =
                        <(AccountSharedData, StakeStateV2)>::from(stake_account);
                    let redeemed = stake_state::redeem_rewards(
                        rewarded_epoch,
                        stake_state,
                        &mut stake_account,
                        &vote_state,
                        &point_value,
                        stake_history,
                        reward_calc_tracer.as_ref(),
                        new_warmup_cooldown_rate_epoch,
                    );
                    if let Ok((stakers_reward, voters_reward)) = redeemed {
                        // track voter rewards
                        if let Some(VoteReward {
                            vote_account: _,
                            commission: _,
                            vote_rewards: vote_rewards_sum,
                            vote_needs_store,
                        }) = vote_account_rewards.get_mut(&vote_pubkey).as_deref_mut()
                        {
                            *vote_needs_store = true;
                            *vote_rewards_sum = vote_rewards_sum.saturating_add(voters_reward);
                        }

                        let post_balance = stake_account.lamports();
                        return Some(StakeReward {
                            stake_pubkey,
                            stake_reward_info: RewardInfo {
                                reward_type: RewardType::Staking,
                                lamports: i64::try_from(stakers_reward).unwrap(),
                                post_balance,
                                commission: Some(vote_state.commission),
                            },
                            stake_account,
                        });
                    } else {
                        debug!(
                            "stake_state::redeem_rewards() failed for {}: {:?}",
                            stake_pubkey, redeemed
                        );
                    }
                    None
                })
                .collect()
        }));
        metrics.redeem_rewards_us += measure.as_us();
        (vote_account_rewards, stake_rewards)
    }

    fn store_stake_accounts(
        &self,
        thread_pool: &ThreadPool,
        stake_rewards: &[StakeReward],
        metrics: &RewardsMetrics,
    ) {
        // store stake account even if stake_reward is 0
        // because credits observed has changed
        let now = Instant::now();
        let slot = self.slot();
        self.stakes_cache.update_stake_accounts(
            thread_pool,
            stake_rewards,
            self.new_warmup_cooldown_rate_epoch(),
        );
        assert!(!self.freeze_started());
        thread_pool.install(|| {
            stake_rewards
                .par_chunks(512)
                .for_each(|chunk| self.rc.accounts.store_accounts_cached((slot, chunk)))
        });
        metrics
            .store_stake_accounts_us
            .fetch_add(now.elapsed().as_micros() as u64, Relaxed);
    }

    /// store stake rewards in partition
    /// return the sum of all the stored rewards
    ///
    /// Note: even if staker's reward is 0, the stake account still needs to be stored because
    /// credits observed has changed
    fn store_stake_accounts_in_partition(&self, stake_rewards: &[StakeReward]) -> u64 {
        // Verify that stake account `lamports + reward_amount` matches what we have in the
        // rewarded account. This code will have a performance hit - an extra load and compare of
        // the stake accounts. This is for debugging. Once we are confident, we can disable the
        // check.
        const VERIFY_REWARD_LAMPORT: bool = true;

        if VERIFY_REWARD_LAMPORT {
            for r in stake_rewards {
                let stake_pubkey = r.stake_pubkey;
                let reward_amount = r.get_stake_reward();
                let post_stake_account = &r.stake_account;
                if let Some(curr_stake_account) = self.get_account_with_fixed_root(&stake_pubkey) {
                    let pre_lamport = curr_stake_account.lamports();
                    let post_lamport = post_stake_account.lamports();
                    assert_eq!(pre_lamport + u64::try_from(reward_amount).unwrap(), post_lamport,
                        "stake account balance has changed since the reward calculation! account: {stake_pubkey}, pre balance: {pre_lamport}, post balance: {post_lamport}, rewards: {reward_amount}");
                }
            }
        }

        self.store_accounts((self.slot(), stake_rewards));
        stake_rewards
            .iter()
            .map(|stake_reward| stake_reward.stake_reward_info.lamports)
            .sum::<i64>() as u64
    }

    fn store_vote_accounts_partitioned(
        &self,
        vote_account_rewards: VoteRewardsAccounts,
        metrics: &RewardsMetrics,
    ) -> Vec<(Pubkey, RewardInfo)> {
        let (_, measure_us) = measure_us!({
            // reformat data to make it not sparse.
            // `StorableAccounts` does not efficiently handle sparse data.
            // Not all entries in `vote_account_rewards.accounts_to_store` have a Some(account) to store.
            let to_store = vote_account_rewards
                .accounts_to_store
                .iter()
                .filter_map(|account| account.as_ref())
                .enumerate()
                .map(|(i, account)| (&vote_account_rewards.rewards[i].0, account))
                .collect::<Vec<_>>();
            self.store_accounts((self.slot(), &to_store[..]));
        });

        metrics
            .store_vote_accounts_us
            .fetch_add(measure_us, Relaxed);

        vote_account_rewards.rewards
    }

    fn store_vote_accounts(
        &self,
        vote_account_rewards: VoteRewards,
        metrics: &RewardsMetrics,
    ) -> Vec<(Pubkey, RewardInfo)> {
        let (vote_rewards, measure) = measure!(vote_account_rewards
            .into_iter()
            .filter_map(
                |(
                    vote_pubkey,
                    VoteReward {
                        mut vote_account,
                        commission,
                        vote_rewards,
                        vote_needs_store,
                    },
                )| {
                    if let Err(err) = vote_account.checked_add_lamports(vote_rewards) {
                        debug!("reward redemption failed for {}: {:?}", vote_pubkey, err);
                        return None;
                    }

                    if vote_needs_store {
                        self.store_account(&vote_pubkey, &vote_account);
                    }

                    Some((
                        vote_pubkey,
                        RewardInfo {
                            reward_type: RewardType::Voting,
                            lamports: vote_rewards as i64,
                            post_balance: vote_account.lamports(),
                            commission: Some(commission),
                        },
                    ))
                },
            )
            .collect::<Vec<_>>());

        metrics
            .store_vote_accounts_us
            .fetch_add(measure.as_us(), Relaxed);
        vote_rewards
    }

    /// return reward info for each vote account
    /// return account data for each vote account that needs to be stored
    /// This return value is a little awkward at the moment so that downstream existing code in the non-partitioned rewards code path can be re-used without duplication or modification.
    /// This function is copied from the existing code path's `store_vote_accounts`.
    /// The primary differences:
    /// - we want this fn to have no side effects (such as actually storing vote accounts) so that we
    ///   can compare the expected results with the current code path
    /// - we want to be able to batch store the vote accounts later for improved performance/cache updating
    fn calc_vote_accounts_to_store(
        vote_account_rewards: DashMap<Pubkey, VoteReward>,
    ) -> VoteRewardsAccounts {
        let len = vote_account_rewards.len();
        let mut result = VoteRewardsAccounts {
            rewards: Vec::with_capacity(len),
            accounts_to_store: Vec::with_capacity(len),
        };
        vote_account_rewards.into_iter().for_each(
            |(
                vote_pubkey,
                VoteReward {
                    mut vote_account,
                    commission,
                    vote_rewards,
                    vote_needs_store,
                },
            )| {
                if let Err(err) = vote_account.checked_add_lamports(vote_rewards) {
                    debug!("reward redemption failed for {}: {:?}", vote_pubkey, err);
                    return;
                }

                result.rewards.push((
                    vote_pubkey,
                    RewardInfo {
                        reward_type: RewardType::Voting,
                        lamports: vote_rewards as i64,
                        post_balance: vote_account.lamports(),
                        commission: Some(commission),
                    },
                ));
                result
                    .accounts_to_store
                    .push(vote_needs_store.then_some(vote_account));
            },
        );
        result
    }

    fn update_reward_history(
        &self,
        stake_rewards: StakeRewards,
        mut vote_rewards: Vec<(Pubkey, RewardInfo)>,
    ) {
        let additional_reserve = stake_rewards.len() + vote_rewards.len();
        let mut rewards = self.rewards.write().unwrap();
        rewards.reserve(additional_reserve);
        rewards.append(&mut vote_rewards);
        stake_rewards
            .into_iter()
            .filter(|x| x.get_stake_reward() > 0)
            .for_each(|x| rewards.push((x.stake_pubkey, x.stake_reward_info)));
    }

    /// insert non-zero stake rewards to self.rewards
    /// Return the number of rewards inserted
    fn update_reward_history_in_partition(&self, stake_rewards: &[StakeReward]) -> usize {
        let mut rewards = self.rewards.write().unwrap();
        rewards.reserve(stake_rewards.len());
        let initial_len = rewards.len();
        stake_rewards
            .iter()
            .filter(|x| x.get_stake_reward() > 0)
            .for_each(|x| rewards.push((x.stake_pubkey, x.stake_reward_info)));
        rewards.len().saturating_sub(initial_len)
    }

    /// Process reward credits for a partition of rewards
    /// Store the rewards to AccountsDB, update reward history record and total capitalization.
    fn distribute_epoch_rewards_in_partition(
        &self,
        all_stake_rewards: &[Vec<StakeReward>],
        partition_index: u64,
    ) {
        let pre_capitalization = self.capitalization();
        let this_partition_stake_rewards = &all_stake_rewards[partition_index as usize];

        let (total_rewards_in_lamports, store_stake_accounts_us) =
            measure_us!(self.store_stake_accounts_in_partition(this_partition_stake_rewards));

        // increase total capitalization by the distributed rewards
        self.capitalization
            .fetch_add(total_rewards_in_lamports, Relaxed);

        // decrease distributed capital from epoch rewards sysvar
        self.update_epoch_rewards_sysvar(total_rewards_in_lamports);

        // update reward history for this partitioned distribution
        self.update_reward_history_in_partition(this_partition_stake_rewards);

        let metrics = RewardsStoreMetrics {
            pre_capitalization,
            post_capitalization: self.capitalization(),
            total_stake_accounts_count: all_stake_rewards.len(),
            partition_index,
            store_stake_accounts_us,
            store_stake_accounts_count: this_partition_stake_rewards.len(),
            distributed_rewards: total_rewards_in_lamports,
        };

        report_partitioned_reward_metrics(self, metrics);
    }

    /// true if it is ok to run partitioned rewards code.
    /// This means the feature is activated or certain testing situations.
    fn is_partitioned_rewards_code_enabled(&self) -> bool {
        self.is_partitioned_rewards_feature_enabled()
            || self
                .partitioned_epoch_rewards_config()
                .test_enable_partitioned_rewards
    }

    /// Helper fn to log epoch_rewards sysvar
    fn log_epoch_rewards_sysvar(&self, prefix: &str) {
        if let Some(account) = self.get_account(&sysvar::epoch_rewards::id()) {
            let epoch_rewards: sysvar::epoch_rewards::EpochRewards =
                from_account(&account).unwrap();
            info!(
                "{prefix} epoch_rewards sysvar: {:?}",
                (account.lamports(), epoch_rewards)
            );
        } else {
            info!("{prefix} epoch_rewards sysvar: none");
        }
    }

    /// Create EpochRewards sysvar with calculated rewards
    fn create_epoch_rewards_sysvar(
        &self,
        total_rewards: u64,
        distributed_rewards: u64,
        distribution_complete_block_height: u64,
    ) {
        assert!(self.is_partitioned_rewards_code_enabled());

        let epoch_rewards = sysvar::epoch_rewards::EpochRewards {
            total_rewards,
            distributed_rewards,
            distribution_complete_block_height,
        };

        self.update_sysvar_account(&sysvar::epoch_rewards::id(), |account| {
            let mut inherited_account_fields =
                self.inherit_specially_retained_account_fields(account);

            assert!(total_rewards >= distributed_rewards);
            // set the account lamports to the undistributed rewards
            inherited_account_fields.0 = total_rewards - distributed_rewards;
            create_account(&epoch_rewards, inherited_account_fields)
        });

        self.log_epoch_rewards_sysvar("create");
    }

    /// Update EpochRewards sysvar with distributed rewards
    fn update_epoch_rewards_sysvar(&self, distributed: u64) {
        assert!(self.is_partitioned_rewards_code_enabled());

        let mut epoch_rewards: sysvar::epoch_rewards::EpochRewards =
            from_account(&self.get_account(&sysvar::epoch_rewards::id()).unwrap()).unwrap();
        epoch_rewards.distribute(distributed);

        self.update_sysvar_account(&sysvar::epoch_rewards::id(), |account| {
            let mut inherited_account_fields =
                self.inherit_specially_retained_account_fields(account);

            let lamports = inherited_account_fields.0;
            assert!(lamports >= distributed);
            inherited_account_fields.0 = lamports - distributed;
            create_account(&epoch_rewards, inherited_account_fields)
        });

        self.log_epoch_rewards_sysvar("update");
    }

    fn update_recent_blockhashes_locked(&self, locked_blockhash_queue: &BlockhashQueue) {
        #[allow(deprecated)]
        self.update_sysvar_account(&sysvar::recent_blockhashes::id(), |account| {
            let recent_blockhash_iter = locked_blockhash_queue.get_recent_blockhashes();
            recent_blockhashes_account::create_account_with_data_and_fields(
                recent_blockhash_iter,
                self.inherit_specially_retained_account_fields(account),
            )
        });
    }

    pub fn update_recent_blockhashes(&self) {
        let blockhash_queue = self.blockhash_queue.read().unwrap();
        self.update_recent_blockhashes_locked(&blockhash_queue);
    }

    fn get_timestamp_estimate(
        &self,
        max_allowable_drift: MaxAllowableDrift,
        epoch_start_timestamp: Option<(Slot, UnixTimestamp)>,
    ) -> Option<UnixTimestamp> {
        let mut get_timestamp_estimate_time = Measure::start("get_timestamp_estimate");
        let slots_per_epoch = self.epoch_schedule().slots_per_epoch;
        let vote_accounts = self.vote_accounts();
        let recent_timestamps = vote_accounts.iter().filter_map(|(pubkey, (_, account))| {
            let vote_state = account.vote_state();
            let vote_state = vote_state.as_ref().ok()?;
            let slot_delta = self.slot().checked_sub(vote_state.last_timestamp.slot)?;
            (slot_delta <= slots_per_epoch).then_some({
                (
                    *pubkey,
                    (
                        vote_state.last_timestamp.slot,
                        vote_state.last_timestamp.timestamp,
                    ),
                )
            })
        });
        let slot_duration = Duration::from_nanos(self.ns_per_slot as u64);
        let epoch = self.epoch_schedule().get_epoch(self.slot());
        let stakes = self.epoch_vote_accounts(epoch)?;
        let stake_weighted_timestamp = calculate_stake_weighted_timestamp(
            recent_timestamps,
            stakes,
            self.slot(),
            slot_duration,
            epoch_start_timestamp,
            max_allowable_drift,
            self.feature_set
                .is_active(&feature_set::warp_timestamp_again::id()),
        );
        get_timestamp_estimate_time.stop();
        datapoint_info!(
            "bank-timestamp",
            (
                "get_timestamp_estimate_us",
                get_timestamp_estimate_time.as_us(),
                i64
            ),
        );
        stake_weighted_timestamp
    }

    pub fn rehash(&self) {
        let mut hash = self.hash.write().unwrap();
        let new = self.hash_internal_state();
        if new != *hash {
            warn!("Updating bank hash to {}", new);
            *hash = new;
        }
    }

    pub fn freeze(&self) {
        // This lock prevents any new commits from BankingStage
        // `Consumer::execute_and_commit_transactions_locked()` from
        // coming in after the last tick is observed. This is because in
        // BankingStage, any transaction successfully recorded in
        // `record_transactions()` is recorded after this `hash` lock
        // is grabbed. At the time of the successful record,
        // this means the PoH has not yet reached the last tick,
        // so this means freeze() hasn't been called yet. And because
        // BankingStage doesn't release this hash lock until both
        // record and commit are finished, those transactions will be
        // committed before this write lock can be obtained here.
        let mut hash = self.hash.write().unwrap();
        if *hash == Hash::default() {
            // finish up any deferred changes to account state
            self.collect_rent_eagerly();
            self.distribute_transaction_fees();
            self.distribute_rent_fees();
            self.update_slot_history();
            self.run_incinerator();

            // freeze is a one-way trip, idempotent
            self.freeze_started.store(true, Relaxed);
            *hash = self.hash_internal_state();
            self.rc.accounts.accounts_db.mark_slot_frozen(self.slot());
        }
    }

    // dangerous; don't use this; this is only needed for ledger-tool's special command
    pub fn unfreeze_for_ledger_tool(&self) {
        self.freeze_started.store(false, Relaxed);
    }

    pub fn epoch_schedule(&self) -> &EpochSchedule {
        &self.epoch_schedule
    }

    /// squash the parent's state up into this Bank,
    ///   this Bank becomes a root
    /// Note that this function is not thread-safe. If it is called concurrently on the same bank
    /// by multiple threads, the end result could be inconsistent.
    /// Calling code does not currently call this concurrently.
    pub fn squash(&self) -> SquashTiming {
        self.freeze();

        //this bank and all its parents are now on the rooted path
        let mut roots = vec![self.slot()];
        roots.append(&mut self.parents().iter().map(|p| p.slot()).collect());

        let mut total_index_us = 0;
        let mut total_cache_us = 0;
        let mut total_store_us = 0;

        let mut squash_accounts_time = Measure::start("squash_accounts_time");
        for slot in roots.iter().rev() {
            // root forks cannot be purged
            let add_root_timing = self.rc.accounts.add_root(*slot);
            total_index_us += add_root_timing.index_us;
            total_cache_us += add_root_timing.cache_us;
            total_store_us += add_root_timing.store_us;
        }
        squash_accounts_time.stop();

        *self.rc.parent.write().unwrap() = None;

        let mut squash_cache_time = Measure::start("squash_cache_time");
        roots
            .iter()
            .for_each(|slot| self.status_cache.write().unwrap().add_root(*slot));
        squash_cache_time.stop();

        SquashTiming {
            squash_accounts_ms: squash_accounts_time.as_ms(),
            squash_accounts_index_ms: total_index_us / 1000,
            squash_accounts_cache_ms: total_cache_us / 1000,
            squash_accounts_store_ms: total_store_us / 1000,

            squash_cache_ms: squash_cache_time.as_ms(),
        }
    }

    /// Return the more recent checkpoint of this bank instance.
    pub fn parent(&self) -> Option<Arc<Bank>> {
        self.rc.parent.read().unwrap().clone()
    }

    pub fn parent_slot(&self) -> Slot {
        self.parent_slot
    }

    pub fn parent_hash(&self) -> Hash {
        self.parent_hash
    }

    fn process_genesis_config(
        &mut self,
        genesis_config: &GenesisConfig,
        #[cfg(feature = "dev-context-only-utils")] collector_id_for_tests: Option<Pubkey>,
    ) {
        // Bootstrap validator collects fees until `new_from_parent` is called.
        self.fee_rate_governor = genesis_config.fee_rate_governor.clone();

        for (pubkey, account) in genesis_config.accounts.iter() {
            assert!(
                self.get_account(pubkey).is_none(),
                "{pubkey} repeated in genesis config"
            );
            self.store_account(pubkey, account);
            self.capitalization.fetch_add(account.lamports(), Relaxed);
            self.accounts_data_size_initial += account.data().len() as u64;
        }
        // updating sysvars (the fees sysvar in this case) now depends on feature activations in
        // genesis_config.accounts above
        self.update_fees();

        for (pubkey, account) in genesis_config.rewards_pools.iter() {
            assert!(
                self.get_account(pubkey).is_none(),
                "{pubkey} repeated in genesis config"
            );
            self.store_account(pubkey, account);
            self.accounts_data_size_initial += account.data().len() as u64;
        }

        // After storing genesis accounts, the bank stakes cache will be warmed
        // up and can be used to set the collector id to the highest staked
        // node. If no staked nodes exist, allow fallback to an unstaked test
        // collector id during tests.
        let collector_id = self.stakes_cache.stakes().highest_staked_node();
        #[cfg(feature = "dev-context-only-utils")]
        let collector_id = collector_id.or(collector_id_for_tests);
        self.collector_id =
            collector_id.expect("genesis processing failed because no staked nodes exist");

        self.blockhash_queue.write().unwrap().genesis_hash(
            &genesis_config.hash(),
            self.fee_rate_governor.lamports_per_signature,
        );

        self.hashes_per_tick = genesis_config.hashes_per_tick();
        self.ticks_per_slot = genesis_config.ticks_per_slot();
        self.ns_per_slot = genesis_config.ns_per_slot();
        self.genesis_creation_time = genesis_config.creation_time;
        self.max_tick_height = (self.slot + 1) * self.ticks_per_slot;
        self.slots_per_year = genesis_config.slots_per_year();

        self.epoch_schedule = genesis_config.epoch_schedule.clone();

        self.inflation = Arc::new(RwLock::new(genesis_config.inflation));

        self.rent_collector = RentCollector::new(
            self.epoch,
            self.epoch_schedule().clone(),
            self.slots_per_year,
            genesis_config.rent.clone(),
        );

        // Add additional builtin programs specified in the genesis config
        for (name, program_id) in &genesis_config.native_instruction_processors {
            self.add_builtin_account(name, program_id, false);
        }
    }

    fn burn_and_purge_account(&self, program_id: &Pubkey, mut account: AccountSharedData) {
        let old_data_size = account.data().len();
        self.capitalization.fetch_sub(account.lamports(), Relaxed);
        // Both resetting account balance to 0 and zeroing the account data
        // is needed to really purge from AccountsDb and flush the Stakes cache
        account.set_lamports(0);
        account.data_as_mut_slice().fill(0);
        self.store_account(program_id, &account);
        self.calculate_and_update_accounts_data_size_delta_off_chain(old_data_size, 0);
    }

    // NOTE: must hold idempotent for the same set of arguments
    /// Add a builtin program account
    pub fn add_builtin_account(&self, name: &str, program_id: &Pubkey, must_replace: bool) {
        let existing_genuine_program =
            self.get_account_with_fixed_root(program_id)
                .and_then(|account| {
                    // it's very unlikely to be squatted at program_id as non-system account because of burden to
                    // find victim's pubkey/hash. So, when account.owner is indeed native_loader's, it's
                    // safe to assume it's a genuine program.
                    if native_loader::check_id(account.owner()) {
                        Some(account)
                    } else {
                        // malicious account is pre-occupying at program_id
                        self.burn_and_purge_account(program_id, account);
                        None
                    }
                });

        if must_replace {
            // updating builtin program
            match &existing_genuine_program {
                None => panic!(
                    "There is no account to replace with builtin program ({name}, {program_id})."
                ),
                Some(account) => {
                    if *name == String::from_utf8_lossy(account.data()) {
                        // The existing account is well formed
                        return;
                    }
                }
            }
        } else {
            // introducing builtin program
            if existing_genuine_program.is_some() {
                // The existing account is sufficient
                return;
            }
        }

        assert!(
            !self.freeze_started(),
            "Can't change frozen bank by adding not-existing new builtin program ({name}, {program_id}). \
            Maybe, inconsistent program activation is detected on snapshot restore?"
        );

        // Add a bogus executable builtin account, which will be loaded and ignored.
        let account = native_loader::create_loadable_account_with_fields(
            name,
            self.inherit_specially_retained_account_fields(&existing_genuine_program),
        );
        self.store_account_and_update_capitalization(program_id, &account);
    }

    /// Add a precompiled program account
    pub fn add_precompiled_account(&self, program_id: &Pubkey) {
        self.add_precompiled_account_with_owner(program_id, native_loader::id())
    }

    // Used by tests to simulate clusters with precompiles that aren't owned by the native loader
    fn add_precompiled_account_with_owner(&self, program_id: &Pubkey, owner: Pubkey) {
        if let Some(account) = self.get_account_with_fixed_root(program_id) {
            if account.executable() {
                return;
            } else {
                // malicious account is pre-occupying at program_id
                self.burn_and_purge_account(program_id, account);
            }
        };

        assert!(
            !self.freeze_started(),
            "Can't change frozen bank by adding not-existing new precompiled program ({program_id}). \
                Maybe, inconsistent program activation is detected on snapshot restore?"
        );

        // Add a bogus executable account, which will be loaded and ignored.
        let (lamports, rent_epoch) = self.inherit_specially_retained_account_fields(&None);

        let account = AccountSharedData::from(Account {
            lamports,
            owner,
            data: vec![],
            executable: true,
            rent_epoch,
        });
        self.store_account_and_update_capitalization(program_id, &account);
    }

    pub fn set_rent_burn_percentage(&mut self, burn_percent: u8) {
        self.rent_collector.rent.burn_percent = burn_percent;
    }

    pub fn set_hashes_per_tick(&mut self, hashes_per_tick: Option<u64>) {
        self.hashes_per_tick = hashes_per_tick;
    }

    /// Return the last block hash registered.
    pub fn last_blockhash(&self) -> Hash {
        self.blockhash_queue.read().unwrap().last_hash()
    }

    pub fn last_blockhash_and_lamports_per_signature(&self) -> (Hash, u64) {
        let blockhash_queue = self.blockhash_queue.read().unwrap();
        let last_hash = blockhash_queue.last_hash();
        let last_lamports_per_signature = blockhash_queue
            .get_lamports_per_signature(&last_hash)
            .unwrap(); // safe so long as the BlockhashQueue is consistent
        (last_hash, last_lamports_per_signature)
    }

    pub fn is_blockhash_valid(&self, hash: &Hash) -> bool {
        let blockhash_queue = self.blockhash_queue.read().unwrap();
        blockhash_queue.is_hash_valid(hash)
    }

    pub fn get_minimum_balance_for_rent_exemption(&self, data_len: usize) -> u64 {
        self.rent_collector.rent.minimum_balance(data_len).max(1)
    }

    pub fn get_lamports_per_signature(&self) -> u64 {
        self.fee_rate_governor.lamports_per_signature
    }

    pub fn get_lamports_per_signature_for_blockhash(&self, hash: &Hash) -> Option<u64> {
        let blockhash_queue = self.blockhash_queue.read().unwrap();
        blockhash_queue.get_lamports_per_signature(hash)
    }

    #[deprecated(since = "1.9.0", note = "Please use `get_fee_for_message` instead")]
    pub fn get_fee_rate_governor(&self) -> &FeeRateGovernor {
        &self.fee_rate_governor
    }

    pub fn get_fee_for_message(&self, message: &SanitizedMessage) -> Option<u64> {
        let lamports_per_signature = {
            let blockhash_queue = self.blockhash_queue.read().unwrap();
            blockhash_queue.get_lamports_per_signature(message.recent_blockhash())
        }
        .or_else(|| {
            self.check_message_for_nonce(message)
                .and_then(|(address, account)| {
                    NoncePartial::new(address, account).lamports_per_signature()
                })
        })?;
        Some(self.get_fee_for_message_with_lamports_per_signature(message, lamports_per_signature))
    }

    /// Returns true when startup accounts hash verification has completed or never had to run in background.
    pub fn get_startup_verification_complete(&self) -> &Arc<AtomicBool> {
        &self
            .rc
            .accounts
            .accounts_db
            .verify_accounts_hash_in_bg
            .verified
    }

    /// return true if bg hash verification is complete
    /// return false if bg hash verification has not completed yet
    /// if hash verification failed, a panic will occur
    pub fn is_startup_verification_complete(&self) -> bool {
        self.rc
            .accounts
            .accounts_db
            .verify_accounts_hash_in_bg
            .check_complete()
    }

    /// This can occur because it completed in the background
    /// or if the verification was run in the foreground.
    pub fn set_startup_verification_complete(&self) {
        self.rc
            .accounts
            .accounts_db
            .verify_accounts_hash_in_bg
            .verification_complete()
    }

    pub fn get_fee_for_message_with_lamports_per_signature(
        &self,
        message: &SanitizedMessage,
        lamports_per_signature: u64,
    ) -> u64 {
        self.fee_structure.calculate_fee(
            message,
            lamports_per_signature,
            &process_compute_budget_instructions(message.program_instructions_iter())
                .unwrap_or_default()
                .into(),
            self.feature_set
                .is_active(&include_loaded_accounts_data_size_in_fee_calculation::id()),
        )
    }

    #[deprecated(
        since = "1.6.11",
        note = "Please use `get_blockhash_last_valid_block_height`"
    )]
    pub fn get_blockhash_last_valid_slot(&self, blockhash: &Hash) -> Option<Slot> {
        let blockhash_queue = self.blockhash_queue.read().unwrap();
        // This calculation will need to be updated to consider epoch boundaries if BlockhashQueue
        // length is made variable by epoch
        blockhash_queue
            .get_hash_age(blockhash)
            .map(|age| self.slot + blockhash_queue.get_max_age() as u64 - age)
    }

    pub fn get_blockhash_last_valid_block_height(&self, blockhash: &Hash) -> Option<Slot> {
        let blockhash_queue = self.blockhash_queue.read().unwrap();
        // This calculation will need to be updated to consider epoch boundaries if BlockhashQueue
        // length is made variable by epoch
        blockhash_queue
            .get_hash_age(blockhash)
            .map(|age| self.block_height + blockhash_queue.get_max_age() as u64 - age)
    }

    pub fn confirmed_last_blockhash(&self) -> Hash {
        const NUM_BLOCKHASH_CONFIRMATIONS: usize = 3;

        let parents = self.parents();
        if parents.is_empty() {
            self.last_blockhash()
        } else {
            let index = NUM_BLOCKHASH_CONFIRMATIONS.min(parents.len() - 1);
            parents[index].last_blockhash()
        }
    }

    /// Forget all signatures. Useful for benchmarking.
    pub fn clear_signatures(&self) {
        self.status_cache.write().unwrap().clear();
    }

    pub fn clear_slot_signatures(&self, slot: Slot) {
        self.status_cache.write().unwrap().clear_slot_entries(slot);
    }

    fn update_transaction_statuses(
        &self,
        sanitized_txs: &[SanitizedTransaction],
        execution_results: &[TransactionExecutionResult],
    ) {
        let mut status_cache = self.status_cache.write().unwrap();
        assert_eq!(sanitized_txs.len(), execution_results.len());
        for (tx, execution_result) in sanitized_txs.iter().zip(execution_results) {
            if let Some(details) = execution_result.details() {
                // Add the message hash to the status cache to ensure that this message
                // won't be processed again with a different signature.
                status_cache.insert(
                    tx.message().recent_blockhash(),
                    tx.message_hash(),
                    self.slot(),
                    details.status.clone(),
                );
                // Add the transaction signature to the status cache so that transaction status
                // can be queried by transaction signature over RPC. In the future, this should
                // only be added for API nodes because voting validators don't need to do this.
                status_cache.insert(
                    tx.message().recent_blockhash(),
                    tx.signature(),
                    self.slot(),
                    details.status.clone(),
                );
            }
        }
    }

    /// Register a new recent blockhash in the bank's recent blockhash queue. Called when a bank
    /// reaches its max tick height. Can be called by tests to get new blockhashes for transaction
    /// processing without advancing to a new bank slot.
    fn register_recent_blockhash(&self, blockhash: &Hash, scheduler: &InstalledSchedulerRwLock) {
        // This is needed because recent_blockhash updates necessitate synchronizations for
        // consistent tx check_age handling.
        BankWithScheduler::wait_for_paused_scheduler(self, scheduler);

        // Only acquire the write lock for the blockhash queue on block boundaries because
        // readers can starve this write lock acquisition and ticks would be slowed down too
        // much if the write lock is acquired for each tick.
        let mut w_blockhash_queue = self.blockhash_queue.write().unwrap();
        w_blockhash_queue.register_hash(blockhash, self.fee_rate_governor.lamports_per_signature);
        self.update_recent_blockhashes_locked(&w_blockhash_queue);
    }

    // gating this under #[cfg(feature = "dev-context-only-utils")] isn't easy due to
    // solana-program-test's usage...
    pub fn register_unique_recent_blockhash_for_test(&self) {
        self.register_recent_blockhash(
            &Hash::new_unique(),
            &BankWithScheduler::no_scheduler_available(),
        )
    }

    /// Tell the bank which Entry IDs exist on the ledger. This function assumes subsequent calls
    /// correspond to later entries, and will boot the oldest ones once its internal cache is full.
    /// Once boot, the bank will reject transactions using that `hash`.
    ///
    /// This is NOT thread safe because if tick height is updated by two different threads, the
    /// block boundary condition could be missed.
    pub fn register_tick(&self, hash: &Hash, scheduler: &InstalledSchedulerRwLock) {
        assert!(
            !self.freeze_started(),
            "register_tick() working on a bank that is already frozen or is undergoing freezing!"
        );

        if self.is_block_boundary(self.tick_height.load(Relaxed) + 1) {
            self.register_recent_blockhash(hash, scheduler);
        }

        // ReplayStage will start computing the accounts delta hash when it
        // detects the tick height has reached the boundary, so the system
        // needs to guarantee all account updates for the slot have been
        // committed before this tick height is incremented (like the blockhash
        // sysvar above)
        self.tick_height.fetch_add(1, Relaxed);
    }

    #[cfg(feature = "dev-context-only-utils")]
    pub fn register_tick_for_test(&self, hash: &Hash) {
        self.register_tick(hash, &BankWithScheduler::no_scheduler_available())
    }

    #[cfg(feature = "dev-context-only-utils")]
    pub fn register_default_tick_for_test(&self) {
        self.register_tick_for_test(&Hash::default())
    }

    #[cfg(feature = "dev-context-only-utils")]
    pub fn register_unique_tick(&self) {
        self.register_tick_for_test(&Hash::new_unique())
    }

    pub fn is_complete(&self) -> bool {
        self.tick_height() == self.max_tick_height()
    }

    pub fn is_block_boundary(&self, tick_height: u64) -> bool {
        tick_height == self.max_tick_height
    }

    /// Get the max number of accounts that a transaction may lock in this block
    pub fn get_transaction_account_lock_limit(&self) -> usize {
        if let Some(transaction_account_lock_limit) =
            self.runtime_config.transaction_account_lock_limit
        {
            transaction_account_lock_limit
        } else if self
            .feature_set
            .is_active(&feature_set::increase_tx_account_lock_limit::id())
        {
            MAX_TX_ACCOUNT_LOCKS
        } else {
            64
        }
    }

    /// Prepare a transaction batch from a list of versioned transactions from
    /// an entry. Used for tests only.
    pub fn prepare_entry_batch(&self, txs: Vec<VersionedTransaction>) -> Result<TransactionBatch> {
        let sanitized_txs = txs
            .into_iter()
            .map(|tx| SanitizedTransaction::try_create(tx, MessageHash::Compute, None, self))
            .collect::<Result<Vec<_>>>()?;
        let tx_account_lock_limit = self.get_transaction_account_lock_limit();
        let lock_results = self
            .rc
            .accounts
            .lock_accounts(sanitized_txs.iter(), tx_account_lock_limit);
        Ok(TransactionBatch::new(
            lock_results,
            self,
            Cow::Owned(sanitized_txs),
        ))
    }

    /// Prepare a locked transaction batch from a list of sanitized transactions.
    pub fn prepare_sanitized_batch<'a, 'b>(
        &'a self,
        txs: &'b [SanitizedTransaction],
    ) -> TransactionBatch<'a, 'b> {
        let tx_account_lock_limit = self.get_transaction_account_lock_limit();
        let lock_results = self
            .rc
            .accounts
            .lock_accounts(txs.iter(), tx_account_lock_limit);
        TransactionBatch::new(lock_results, self, Cow::Borrowed(txs))
    }

    /// Prepare a locked transaction batch from a list of sanitized transactions, and their cost
    /// limited packing status
    pub fn prepare_sanitized_batch_with_results<'a, 'b>(
        &'a self,
        transactions: &'b [SanitizedTransaction],
        transaction_results: impl Iterator<Item = Result<()>>,
    ) -> TransactionBatch<'a, 'b> {
        // this lock_results could be: Ok, AccountInUse, WouldExceedBlockMaxLimit or WouldExceedAccountMaxLimit
        let tx_account_lock_limit = self.get_transaction_account_lock_limit();
        let lock_results = self.rc.accounts.lock_accounts_with_results(
            transactions.iter(),
            transaction_results,
            tx_account_lock_limit,
        );
        TransactionBatch::new(lock_results, self, Cow::Borrowed(transactions))
    }

    /// Prepare a transaction batch from a single transaction without locking accounts
    pub fn prepare_unlocked_batch_from_single_tx<'a>(
        &'a self,
        transaction: &'a SanitizedTransaction,
    ) -> TransactionBatch<'_, '_> {
        let tx_account_lock_limit = self.get_transaction_account_lock_limit();
        let lock_result = transaction
            .get_account_locks(tx_account_lock_limit)
            .map(|_| ());
        let mut batch = TransactionBatch::new(
            vec![lock_result],
            self,
            Cow::Borrowed(slice::from_ref(transaction)),
        );
        batch.set_needs_unlock(false);
        batch
    }

    /// Run transactions against a frozen bank without committing the results
    pub fn simulate_transaction(
        &self,
        transaction: &SanitizedTransaction,
        enable_cpi_recording: bool,
    ) -> TransactionSimulationResult {
        assert!(self.is_frozen(), "simulation bank must be frozen");

        self.simulate_transaction_unchecked(transaction, enable_cpi_recording)
    }

    /// Run transactions against a bank without committing the results; does not check if the bank
    /// is frozen, enabling use in single-Bank test frameworks
    pub fn simulate_transaction_unchecked(
        &self,
        transaction: &SanitizedTransaction,
        enable_cpi_recording: bool,
    ) -> TransactionSimulationResult {
        let account_keys = transaction.message().account_keys();
        let number_of_accounts = account_keys.len();
        let account_overrides = self.get_account_overrides_for_simulation(&account_keys);
        let batch = self.prepare_unlocked_batch_from_single_tx(transaction);
        let mut timings = ExecuteTimings::default();

        let LoadAndExecuteTransactionsOutput {
            loaded_transactions,
            mut execution_results,
            ..
        } = self.load_and_execute_transactions(
            &batch,
            // After simulation, transactions will need to be forwarded to the leader
            // for processing. During forwarding, the transaction could expire if the
            // delay is not accounted for.
            MAX_PROCESSING_AGE - MAX_TRANSACTION_FORWARDING_DELAY,
            enable_cpi_recording,
            true,
            true,
            &mut timings,
            Some(&account_overrides),
            None,
            true,
        );

        let post_simulation_accounts = loaded_transactions
            .into_iter()
            .next()
            .and_then(|(loaded_transactions_res, _)| loaded_transactions_res.ok())
            .map(|loaded_transaction| {
                loaded_transaction
                    .accounts
                    .into_iter()
                    .take(number_of_accounts)
                    .collect::<Vec<_>>()
            })
            .unwrap_or_default();

        let units_consumed =
            timings
                .details
                .per_program_timings
                .iter()
                .fold(0, |acc: u64, (_, program_timing)| {
                    acc.saturating_add(program_timing.accumulated_units)
                        .saturating_add(program_timing.total_errored_units)
                });

        debug!("simulate_transaction: {:?}", timings);

        let execution_result =
            execution_results
                .pop()
                .unwrap_or(TransactionExecutionResult::NotExecuted(
                    TransactionError::InvalidProgramForExecution,
                ));
        let flattened_result = execution_result.flattened_result();
        let (logs, return_data, inner_instructions) = match execution_result {
            TransactionExecutionResult::Executed { details, .. } => (
                details.log_messages,
                details.return_data,
                details.inner_instructions,
            ),
            TransactionExecutionResult::NotExecuted(_) => (None, None, None),
        };
        let logs = logs.unwrap_or_default();

        TransactionSimulationResult {
            result: flattened_result,
            logs,
            post_simulation_accounts,
            units_consumed,
            return_data,
            inner_instructions,
        }
    }

    fn get_account_overrides_for_simulation(&self, account_keys: &AccountKeys) -> AccountOverrides {
        let mut account_overrides = AccountOverrides::default();
        let slot_history_id = sysvar::slot_history::id();
        if account_keys.iter().any(|pubkey| *pubkey == slot_history_id) {
            let current_account = self.get_account_with_fixed_root(&slot_history_id);
            let slot_history = current_account
                .as_ref()
                .map(|account| from_account::<SlotHistory, _>(account).unwrap())
                .unwrap_or_default();
            if slot_history.check(self.slot()) == Check::Found {
                let ancestors = Ancestors::from(self.proper_ancestors().collect::<Vec<_>>());
                if let Some((account, _)) =
                    self.load_slow_with_fixed_root(&ancestors, &slot_history_id)
                {
                    account_overrides.set_slot_history(Some(account));
                }
            }
        }
        account_overrides
    }

    pub fn unlock_accounts(&self, batch: &mut TransactionBatch) {
        if batch.needs_unlock() {
            batch.set_needs_unlock(false);
            self.rc
                .accounts
                .unlock_accounts(batch.sanitized_transactions().iter(), batch.lock_results())
        }
    }

    pub fn remove_unrooted_slots(&self, slots: &[(Slot, BankId)]) {
        self.rc.accounts.accounts_db.remove_unrooted_slots(slots)
    }

    pub fn set_shrink_paths(&self, paths: Vec<PathBuf>) {
        self.rc.accounts.accounts_db.set_shrink_paths(paths);
    }

    fn check_age<'a>(
        &self,
        txs: impl Iterator<Item = &'a (impl core::borrow::Borrow<SanitizedTransaction> + 'a)>,
        lock_results: &[Result<()>],
        max_age: usize,
        error_counters: &mut TransactionErrorMetrics,
    ) -> Vec<TransactionCheckResult> {
        let hash_queue = self.blockhash_queue.read().unwrap();
        let last_blockhash = hash_queue.last_hash();
        let next_durable_nonce = DurableNonce::from_blockhash(&last_blockhash);

        txs.zip(lock_results)
            .map(|(tx, lock_res)| match lock_res {
                Ok(()) => self.check_transaction_age(
                    tx.borrow(),
                    max_age,
                    &next_durable_nonce,
                    &hash_queue,
                    error_counters,
                ),
                Err(e) => (Err(e.clone()), None),
            })
            .collect()
    }

    fn check_transaction_age(
        &self,
        tx: &SanitizedTransaction,
        max_age: usize,
        next_durable_nonce: &DurableNonce,
        hash_queue: &BlockhashQueue,
        error_counters: &mut TransactionErrorMetrics,
    ) -> TransactionCheckResult {
        let recent_blockhash = tx.message().recent_blockhash();
        if hash_queue.is_hash_valid_for_age(recent_blockhash, max_age) {
            (Ok(()), None)
        } else if let Some((address, account)) =
            self.check_transaction_for_nonce(tx, next_durable_nonce)
        {
            (Ok(()), Some(NoncePartial::new(address, account)))
        } else {
            error_counters.blockhash_not_found += 1;
            (Err(TransactionError::BlockhashNotFound), None)
        }
    }

    fn is_transaction_already_processed(
        &self,
        sanitized_tx: &SanitizedTransaction,
        status_cache: &BankStatusCache,
    ) -> bool {
        let key = sanitized_tx.message_hash();
        let transaction_blockhash = sanitized_tx.message().recent_blockhash();
        status_cache
            .get_status(key, transaction_blockhash, &self.ancestors)
            .is_some()
    }

    fn check_status_cache(
        &self,
        sanitized_txs: &[impl core::borrow::Borrow<SanitizedTransaction>],
        lock_results: Vec<TransactionCheckResult>,
        error_counters: &mut TransactionErrorMetrics,
    ) -> Vec<TransactionCheckResult> {
        let rcache = self.status_cache.read().unwrap();
        sanitized_txs
            .iter()
            .zip(lock_results)
            .map(|(sanitized_tx, (lock_result, nonce))| {
                let sanitized_tx = sanitized_tx.borrow();
                if lock_result.is_ok()
                    && self.is_transaction_already_processed(sanitized_tx, &rcache)
                {
                    error_counters.already_processed += 1;
                    return (Err(TransactionError::AlreadyProcessed), None);
                }

                (lock_result, nonce)
            })
            .collect()
    }

    pub fn get_hash_age(&self, hash: &Hash) -> Option<u64> {
        self.blockhash_queue.read().unwrap().get_hash_age(hash)
    }

    pub fn is_hash_valid_for_age(&self, hash: &Hash, max_age: usize) -> bool {
        self.blockhash_queue
            .read()
            .unwrap()
            .is_hash_valid_for_age(hash, max_age)
    }

    fn check_message_for_nonce(&self, message: &SanitizedMessage) -> Option<TransactionAccount> {
        let nonce_address = message.get_durable_nonce()?;
        let nonce_account = self.get_account_with_fixed_root(nonce_address)?;
        let nonce_data =
            nonce_account::verify_nonce_account(&nonce_account, message.recent_blockhash())?;

        let nonce_is_authorized = message
            .get_ix_signers(NONCED_TX_MARKER_IX_INDEX as usize)
            .any(|signer| signer == &nonce_data.authority);
        if !nonce_is_authorized {
            return None;
        }

        Some((*nonce_address, nonce_account))
    }

    fn check_transaction_for_nonce(
        &self,
        tx: &SanitizedTransaction,
        next_durable_nonce: &DurableNonce,
    ) -> Option<TransactionAccount> {
        let nonce_is_advanceable = tx.message().recent_blockhash() != next_durable_nonce.as_hash();
        if nonce_is_advanceable {
            self.check_message_for_nonce(tx.message())
        } else {
            None
        }
    }

    pub fn check_transactions(
        &self,
        sanitized_txs: &[impl core::borrow::Borrow<SanitizedTransaction>],
        lock_results: &[Result<()>],
        max_age: usize,
        error_counters: &mut TransactionErrorMetrics,
    ) -> Vec<TransactionCheckResult> {
        let age_results =
            self.check_age(sanitized_txs.iter(), lock_results, max_age, error_counters);
        self.check_status_cache(sanitized_txs, age_results, error_counters)
    }

    pub fn collect_balances(&self, batch: &TransactionBatch) -> TransactionBalances {
        let mut balances: TransactionBalances = vec![];
        for transaction in batch.sanitized_transactions() {
            let mut transaction_balances: Vec<u64> = vec![];
            for account_key in transaction.message().account_keys().iter() {
                transaction_balances.push(self.get_balance(account_key));
            }
            balances.push(transaction_balances);
        }
        balances
    }

    fn program_modification_slot(&self, pubkey: &Pubkey) -> Result<Slot> {
        let program = self
            .get_account_with_fixed_root(pubkey)
            .ok_or(TransactionError::ProgramAccountNotFound)?;
        if bpf_loader_upgradeable::check_id(program.owner()) {
            if let Ok(UpgradeableLoaderState::Program {
                programdata_address,
            }) = program.state()
            {
                let programdata = self
                    .get_account_with_fixed_root(&programdata_address)
                    .ok_or(TransactionError::ProgramAccountNotFound)?;
                if let Ok(UpgradeableLoaderState::ProgramData {
                    slot,
                    upgrade_authority_address: _,
                }) = programdata.state()
                {
                    //Sonic: if program is remote, set slot to 0.
                    if programdata.remote { 
                        
                        return Ok(0);
                    }
                    return Ok(slot);
                }
            }
            Err(TransactionError::ProgramAccountNotFound)
        } else if loader_v4::check_id(program.owner()) {
            let state = solana_loader_v4_program::get_state(program.data())
                .map_err(|_| TransactionError::ProgramAccountNotFound)?;
            Ok(state.slot)
        } else {
            Ok(0)
        }
    }

    fn load_program_accounts(&self, pubkey: &Pubkey) -> Option<ProgramAccountLoadResult> {
        let program_account = self.get_account_with_fixed_root(pubkey)?;

        debug_assert!(solana_bpf_loader_program::check_loader_id(
            program_account.owner()
        ));

        if loader_v4::check_id(program_account.owner()) {
            return Some(
                solana_loader_v4_program::get_state(program_account.data())
                    .ok()
                    .and_then(|state| {
                        (!matches!(state.status, LoaderV4Status::Retracted)).then_some(state.slot)
                    })
                    .map(|slot| ProgramAccountLoadResult::ProgramOfLoaderV4(program_account, slot))
                    .unwrap_or(ProgramAccountLoadResult::InvalidAccountData),
            );
        }

        if !bpf_loader_upgradeable::check_id(program_account.owner()) {
            return Some(ProgramAccountLoadResult::ProgramOfLoaderV1orV2(
                program_account,
            ));
        }

        if let Ok(UpgradeableLoaderState::Program {
            programdata_address,
        }) = program_account.state()
        {
            if let Some(programdata_account) =
                self.get_account_with_fixed_root(&programdata_address)
            {
                if let Ok(UpgradeableLoaderState::ProgramData {
                    slot,
                    upgrade_authority_address: _,
                }) = programdata_account.state()
                {
                    return Some(ProgramAccountLoadResult::ProgramOfLoaderV3(
                        program_account,
                        programdata_account,
                        slot,
                    ));
                }
            }
        }
        Some(ProgramAccountLoadResult::InvalidAccountData)
    }

    fn load_program_from_bytes(
        load_program_metrics: &mut LoadProgramMetrics,
        programdata: &[u8],
        loader_key: &Pubkey,
        account_size: usize,
        deployment_slot: Slot,
        program_runtime_environment: ProgramRuntimeEnvironment,
        reloading: bool,
    ) -> std::result::Result<LoadedProgram, Box<dyn std::error::Error>> {
        if reloading {
            // Safety: this is safe because the program is being reloaded in the cache.
            unsafe {
                LoadedProgram::reload(
                    loader_key,
                    program_runtime_environment.clone(),
                    deployment_slot,
                    deployment_slot.saturating_add(DELAY_VISIBILITY_SLOT_OFFSET),
                    None,
                    programdata,
                    account_size,
                    load_program_metrics,
                )
            }
        } else {
            LoadedProgram::new(
                loader_key,
                program_runtime_environment.clone(),
                deployment_slot,
                deployment_slot.saturating_add(DELAY_VISIBILITY_SLOT_OFFSET),
                None,
                programdata,
                account_size,
                load_program_metrics,
            )
        }
    }

    pub fn load_program(
        &self,
        pubkey: &Pubkey,
        reload: bool,
        recompile: Option<Arc<LoadedProgram>>,
    ) -> Option<Arc<LoadedProgram>> {
        let loaded_programs_cache = self.loaded_programs_cache.read().unwrap();
        let effective_epoch = if recompile.is_some() {
            loaded_programs_cache.latest_root_epoch.saturating_add(1)
        } else {
            self.epoch
        };
        let environments = loaded_programs_cache.get_environments_for_epoch(effective_epoch);
        let mut load_program_metrics = LoadProgramMetrics {
            program_id: pubkey.to_string(),
            ..LoadProgramMetrics::default()
        };

        let mut loaded_program = match self.load_program_accounts(pubkey)? {
            ProgramAccountLoadResult::InvalidAccountData => Ok(LoadedProgram::new_tombstone(
                self.slot,
                LoadedProgramType::Closed,
            )),

            ProgramAccountLoadResult::ProgramOfLoaderV1orV2(program_account) => {
                Self::load_program_from_bytes(
                    &mut load_program_metrics,
                    program_account.data(),
                    program_account.owner(),
                    program_account.data().len(),
                    0,
                    environments.program_runtime_v1.clone(),
                    reload,
                )
                .map_err(|_| (0, environments.program_runtime_v1.clone()))
            }

            ProgramAccountLoadResult::ProgramOfLoaderV3(
                program_account,
                programdata_account,
                slot,
            ) => programdata_account
                .data()
                .get(UpgradeableLoaderState::size_of_programdata_metadata()..)
                .ok_or(Box::new(InstructionError::InvalidAccountData).into())
                .and_then(|programdata| {
                    //Sonic: if program account is remote, set slot to 0.
                    let mut dep_slot = slot;
                    if program_account.remote {
                        dep_slot = 0;
                    }
                    Self::load_program_from_bytes(
                        &mut load_program_metrics,
                        programdata,
                        program_account.owner(),
                        program_account
                            .data()
                            .len()
                            .saturating_add(programdata_account.data().len()),
                        dep_slot,
                        environments.program_runtime_v1.clone(),
                        reload,
                    )
                })
                .map_err(|_| (slot, environments.program_runtime_v1.clone())),

            ProgramAccountLoadResult::ProgramOfLoaderV4(program_account, slot) => program_account
                .data()
                .get(LoaderV4State::program_data_offset()..)
                .ok_or(Box::new(InstructionError::InvalidAccountData).into())
                .and_then(|elf_bytes| {
                    //Sonic: if program account is remote, set slot to 0.
                    let mut dep_slot = slot;
                    if program_account.remote {
                        dep_slot = 0;
                    }
                    Self::load_program_from_bytes(
                        &mut load_program_metrics,
                        elf_bytes,
                        &loader_v4::id(),
                        program_account.data().len(),
                        dep_slot,
                        environments.program_runtime_v2.clone(),
                        reload,
                    )
                })
                .map_err(|_| (slot, environments.program_runtime_v2.clone())),
        }
        .unwrap_or_else(|(slot, env)| {
            LoadedProgram::new_tombstone(slot, LoadedProgramType::FailedVerification(env))
        });

        let mut timings = ExecuteDetailsTimings::default();
        load_program_metrics.submit_datapoint(&mut timings);
        if !Arc::ptr_eq(
            &environments.program_runtime_v1,
            &loaded_programs_cache.environments.program_runtime_v1,
        ) || !Arc::ptr_eq(
            &environments.program_runtime_v2,
            &loaded_programs_cache.environments.program_runtime_v2,
        ) {
            // There can be two entries per program when the environment changes.
            // One for the old environment before the epoch boundary and one for the new environment after the epoch boundary.
            // These two entries have the same deployment slot, so they must differ in their effective slot instead.
            // This is done by setting the effective slot of the entry for the new environment to the epoch boundary.
            loaded_program.effective_slot = loaded_program
                .effective_slot
                .max(self.epoch_schedule.get_first_slot_in_epoch(effective_epoch));
        }
        if let Some(recompile) = recompile {
            loaded_program.tx_usage_counter =
                AtomicU64::new(recompile.tx_usage_counter.load(Ordering::Relaxed));
            loaded_program.ix_usage_counter =
                AtomicU64::new(recompile.ix_usage_counter.load(Ordering::Relaxed));
        }
        loaded_program.update_access_slot(self.slot());
        Some(Arc::new(loaded_program))
    }

    pub fn clear_program_cache(&self) {
        self.loaded_programs_cache
            .write()
            .unwrap()
            .unload_all_programs();
    }

    /// Execute a transaction using the provided loaded accounts and update
    /// the executors cache if the transaction was successful.
    #[allow(clippy::too_many_arguments)]
    fn execute_loaded_transaction(
        &self,
        tx: &SanitizedTransaction,
        loaded_transaction: &mut LoadedTransaction,
        compute_budget: ComputeBudget,
        durable_nonce_fee: Option<DurableNonceFee>,
        enable_cpi_recording: bool,
        enable_log_recording: bool,
        enable_return_data_recording: bool,
        timings: &mut ExecuteTimings,
        error_counters: &mut TransactionErrorMetrics,
        log_messages_bytes_limit: Option<usize>,
        programs_loaded_for_tx_batch: &LoadedProgramsForTxBatch,
    ) -> TransactionExecutionResult {
        let transaction_accounts = std::mem::take(&mut loaded_transaction.accounts);

        // Sonic: print remote account info
        // if !tx.is_simple_vote_transaction() {
        //     for (pubkey, account) in transaction_accounts.iter() {
        //         let index = transaction_accounts.iter().position(|(key, _)| key == pubkey).unwrap(); 
        //         println!("Bank.execute_loaded_transaction():{:?} remote: {} writable {} ", pubkey, account.remote, tx.message().is_writable(index));
        //     }
        // }

        fn transaction_accounts_lamports_sum(
            accounts: &[(Pubkey, AccountSharedData)],
            message: &SanitizedMessage,
        ) -> Option<u128> {
            let mut lamports_sum = 0u128;
            for i in 0..message.account_keys().len() {
                let (_, account) = accounts.get(i)?;
                lamports_sum = lamports_sum.checked_add(u128::from(account.lamports()))?;
            }
            Some(lamports_sum)
        }

        let lamports_before_tx =
            transaction_accounts_lamports_sum(&transaction_accounts, tx.message()).unwrap_or(0);

        let mut transaction_context = TransactionContext::new(
            transaction_accounts,
            self.rent_collector.rent.clone(),
            compute_budget.max_invoke_stack_height,
            compute_budget.max_instruction_trace_length,
        );
        #[cfg(debug_assertions)]
        transaction_context.set_signature(tx.signature());

        let pre_account_state_info =
            self.get_transaction_account_state_info(&transaction_context, tx.message());

        let log_collector = if enable_log_recording {
            match log_messages_bytes_limit {
                None => Some(LogCollector::new_ref()),
                Some(log_messages_bytes_limit) => Some(LogCollector::new_ref_with_limit(Some(
                    log_messages_bytes_limit,
                ))),
            }
        } else {
            None
        };

        let (blockhash, lamports_per_signature) = self.last_blockhash_and_lamports_per_signature();

        let mut executed_units = 0u64;
        let mut programs_modified_by_tx = LoadedProgramsForTxBatch::new(
            self.slot,
            programs_loaded_for_tx_batch.environments.clone(),
            programs_loaded_for_tx_batch.upcoming_environments.clone(),
            programs_loaded_for_tx_batch.latest_root_epoch,
        );
        let mut process_message_time = Measure::start("process_message_time");
        //Sonic: print message
        // if !tx.is_simple_vote_transaction() {
        //     println!("MessageProcessor::process_message {:?}", tx.message());
        // }
        let process_result = MessageProcessor::process_message(
            tx.message(),
            &loaded_transaction.program_indices,
            &mut transaction_context,
            log_collector.clone(),
            programs_loaded_for_tx_batch,
            &mut programs_modified_by_tx,
            self.feature_set.clone(),
            compute_budget,
            timings,
            &self.sysvar_cache.read().unwrap(),
            blockhash,
            lamports_per_signature,
            &mut executed_units,
        );
        process_message_time.stop();

        saturating_add_assign!(
            timings.execute_accessories.process_message_us,
            process_message_time.as_us()
        );

        let mut status = process_result
            .and_then(|info| {
                let post_account_state_info =
                    self.get_transaction_account_state_info(&transaction_context, tx.message());
                self.verify_transaction_account_state_changes(
                    &pre_account_state_info,
                    &post_account_state_info,
                    &transaction_context,
                )
                .map(|_| info)
            })
            .map_err(|err| {
                match err {
                    TransactionError::InvalidRentPayingAccount
                    | TransactionError::InsufficientFundsForRent { .. } => {
                        error_counters.invalid_rent_paying_account += 1;
                    }
                    TransactionError::InvalidAccountIndex => {
                        error_counters.invalid_account_index += 1;
                    }
                    _ => {
                        error_counters.instruction_error += 1;
                    }
                }
                err
            });

        let log_messages: Option<TransactionLogMessages> =
            log_collector.and_then(|log_collector| {
                Rc::try_unwrap(log_collector)
                    .map(|log_collector| log_collector.into_inner().into_messages())
                    .ok()
            });

        let inner_instructions = if enable_cpi_recording {
            Some(inner_instructions_list_from_instruction_trace(
                &transaction_context,
            ))
        } else {
            None
        };

        let ExecutionRecord {
            accounts,
            return_data,
            touched_account_count,
            accounts_resize_delta: accounts_data_len_delta,
        } = transaction_context.into();

        if status.is_ok()
            && transaction_accounts_lamports_sum(&accounts, tx.message())
                .filter(|lamports_after_tx| lamports_before_tx == *lamports_after_tx)
                .is_none()
        {
            status = Err(TransactionError::UnbalancedTransaction);
        }
        let status = status.map(|_| ());

        loaded_transaction.accounts = accounts;
        saturating_add_assign!(
            timings.details.total_account_count,
            loaded_transaction.accounts.len() as u64
        );
        saturating_add_assign!(timings.details.changed_account_count, touched_account_count);

        let return_data = if enable_return_data_recording && !return_data.data.is_empty() {
            Some(return_data)
        } else {
            None
        };

        let remote_signature = self.post_status_to_baselayer(&tx, log_messages.clone());
        let mut log_messages = log_messages.clone();
        if remote_signature.is_some() {
            
            log_messages.as_mut().map(|log_messages| {
                log_messages.push(format!("Sonic BaseLayer Transaction Signature: {}", remote_signature.unwrap().to_string()));
            });
        }

        TransactionExecutionResult::Executed {
            details: TransactionExecutionDetails {
                status,
                log_messages,
                inner_instructions,
                durable_nonce_fee,
                return_data,
                executed_units,
                accounts_data_len_delta,
            },
            programs_modified_by_tx: Box::new(programs_modified_by_tx),
        }
    }

    ///Sonic: post status to baselayer network.
    fn post_status_to_baselayer(&self, tx: &SanitizedTransaction, log_messages: Option<Vec<String>>) -> Option<Signature> {
        if tx.is_simple_vote_transaction() {
            return None;
        }
        let msg = tx.message();
        let account_keys = msg.account_keys();
        let mut sonic_program: Option<&Pubkey> = None; 
        let mut account: Option<&Pubkey> = None; 
        let remote_loader = &self.rc.accounts.accounts_db.accounts_cache.remote_loader;
        for ix in msg.instructions() {
            if let Some(program_id) = account_keys.get(ix.program_id_index.into()) {
<<<<<<< HEAD
                // println!("Bank.check_remote_accounts(): program_id: {:?}", program_id);
=======
                
>>>>>>> db7b1f1f
                if remote_loader.is_sonic_program(program_id) {
                    sonic_program = Some(program_id);
                    account = account_keys.get(ix.accounts[0].into());
                    break;
                }
            }
        }

        //Sonic: check if there are soinc program and account.
        if !sonic_program.is_some() || !account.is_some() {
            return None;
        }

        //Sonic: check if account is from remote.
        if !remote_loader.has_account(account.unwrap()) {
            return None;
        }
        
        let mut signature: Option<Signature> = None;
        log_messages.as_ref().map(|log_messages| {
            let re = Regex::new(r"Fake NFT New Value: (\d+)").unwrap();
            for log_message in log_messages.iter() {
<<<<<<< HEAD
                println!("log_message: {:?}", log_message);
=======
                
>>>>>>> db7b1f1f
                //Sonic: send states to baselayer
                let caps = re.captures(log_message);
                if let Some(caps) = caps {
                    let value = caps.get(1).map_or("", |m| m.as_str());
<<<<<<< HEAD
                    // println!("value: {}", value);
=======
                    
>>>>>>> db7b1f1f
                    signature = remote_loader.send_status_to_baselayer(sonic_program.unwrap(), account.unwrap(), value.parse::<u64>().unwrap());
                    break;
                }
            }
        }); 
        signature
    }

    fn replenish_program_cache(
        &self,
        program_accounts_map: &HashMap<Pubkey, (&Pubkey, u64)>,
        limit_to_load_programs: bool,
    ) -> LoadedProgramsForTxBatch {
        let mut missing_programs: Vec<(Pubkey, (LoadedProgramMatchCriteria, u64))> =
            if self.check_program_modification_slot {
                program_accounts_map
                    .iter()
                    .map(|(pubkey, (_, count))| {
                        (
                            *pubkey,
                            (
                                self.program_modification_slot(pubkey)
                                    .map_or(LoadedProgramMatchCriteria::Tombstone, |slot| {
                                        LoadedProgramMatchCriteria::DeployedOnOrAfterSlot(slot)
                                    }),
                                *count,
                            ),
                        )
                    })
                    .collect()
            } else {
                program_accounts_map
                    .iter()
                    .map(|(pubkey, (_, count))| {
                        (*pubkey, (LoadedProgramMatchCriteria::NoCriteria, *count))
                    })
                    .collect()
            };

        let mut loaded_programs_for_txs = None;
        let mut program_to_store = None;
        loop {
            let (program_to_load, task_cookie, task_waiter) = {
                // Lock the global cache.
                let mut loaded_programs_cache = self.loaded_programs_cache.write().unwrap();
                // Initialize our local cache.
                let is_first_round = loaded_programs_for_txs.is_none();
                if is_first_round {
                    loaded_programs_for_txs = Some(LoadedProgramsForTxBatch::new_from_cache(
                        self.slot,
                        self.epoch,
                        &loaded_programs_cache,
                    ));
                }
                // Submit our last completed loading task.
                if let Some((key, program)) = program_to_store.take() {
                    if loaded_programs_cache
                        .finish_cooperative_loading_task(self.slot, key, program)
                        && limit_to_load_programs
                    {
                        let mut ret = LoadedProgramsForTxBatch::new_from_cache(
                            self.slot,
                            self.epoch,
                            &loaded_programs_cache,
                        );
                        ret.hit_max_limit = true;
                        return ret;
                    }
                }
                // Figure out which program needs to be loaded next.
                let program_to_load = loaded_programs_cache.extract(
                    &mut missing_programs,
                    loaded_programs_for_txs.as_mut().unwrap(),
                    is_first_round,
                );
                let task_waiter = Arc::clone(&loaded_programs_cache.loading_task_waiter);
                (program_to_load, task_waiter.cookie(), task_waiter)
                // Unlock the global cache again.
            };

            if let Some((key, count)) = program_to_load {
                // Load, verify and compile one program.
                let program = self
                    .load_program(&key, false, None)
                    .expect("called load_program() with nonexistent account");
                program.tx_usage_counter.store(count, Ordering::Relaxed);
                program_to_store = Some((key, program));
            } else if missing_programs.is_empty() {
                break;
            } else {
                // Sleep until the next finish_cooperative_loading_task() call.
                // Once a task completes we'll wake up and try to load the
                // missing programs inside the tx batch again.
                let _new_cookie = task_waiter.wait(task_cookie);
            }
        }

        loaded_programs_for_txs.unwrap()
    }

    ///Sonic: check remote accounts in transaction
    fn check_remote_accounts(&self, tx: &SanitizedTransaction) {
        if tx.is_simple_vote_transaction() {
            return;
        }
        let msg = tx.message();
        let account_keys = msg.account_keys();
        msg.instructions().iter().for_each(|ix| {
            if let Some(program_id) = account_keys.get(ix.program_id_index.into()) {
<<<<<<< HEAD
                // println!("Bank.check_remote_accounts(): program_id: {:?}", program_id);
=======
                
>>>>>>> db7b1f1f
                if !sonic_account_migrater_program::check_id(program_id) { 
                    return;
                }
                match limited_deserialize(&ix.data) {
                    Err(_) => {
                        return;
                    },
                    Ok(instruction) => {
                        ix.accounts.iter().for_each(|account_index| {
                            if msg.is_signer((*account_index).into()) || *account_index == ix.program_id_index {
                                return;
                            }
                            let mut accounts:Vec<Pubkey> = vec![];
                            if let Some(account_key) = account_keys.get((*account_index).into()) {
                                accounts.push(*account_key);
                            }
                            match instruction {
                                sonic_account_migrater_program::instruction::ProgramInstruction::MigrateRemoteAccounts => {
                                    //load remote account...
                                    self.rc.accounts.accounts_db.accounts_cache.load_accounts_from_remote(accounts);
                                },
                                sonic_account_migrater_program::instruction::ProgramInstruction::DeactivateRemoteAccounts => {
                                    //deactivate remote account...
                                    self.rc.accounts.accounts_db.accounts_cache.deactivate_remote_accounts(accounts);
                                },
                            }
                        });
                    },
                }
            }
        });
    }

    /// Returns a hash map of executable program accounts (program accounts that are not writable
    /// in the given transactions), and their owners, for the transactions with a valid
    /// blockhash or nonce.
    fn filter_executable_program_accounts<'a>(
        &self,
        ancestors: &Ancestors,
        txs: &[SanitizedTransaction],
        lock_results: &mut [TransactionCheckResult],
        program_owners: &'a [Pubkey],
        hash_queue: &BlockhashQueue,
    ) -> HashMap<Pubkey, (&'a Pubkey, u64)> {
        let mut result: HashMap<Pubkey, (&'a Pubkey, u64)> = HashMap::new();
        lock_results.iter_mut().zip(txs).for_each(|etx| {
            if let ((Ok(()), nonce), tx) = etx {
                if nonce
                    .as_ref()
                    .map(|nonce| nonce.lamports_per_signature())
                    .unwrap_or_else(|| {
                        hash_queue.get_lamports_per_signature(tx.message().recent_blockhash())
                    })
                    .is_some()
                {
                    self.check_remote_accounts(tx); //Socnic: check remote accounts
                    tx.message()
                        .account_keys()
                        .iter()
                        .for_each(|key| match result.entry(*key) {
                            Entry::Occupied(mut entry) => {
                                let (_, count) = entry.get_mut();
                                saturating_add_assign!(*count, 1);
                            }
                            Entry::Vacant(entry) => {
                                if let Ok(index) = self
                                    .rc
                                    .accounts
                                    .accounts_db
                                    .account_matches_owners(ancestors, key, program_owners)
                                {
                                    program_owners
                                        .get(index)
                                        .map(|owner| entry.insert((owner, 1)));
                                }
                            }
                        });
                } else {
                    // If the transaction's nonce account was not valid, and blockhash is not found,
                    // the transaction will fail to process. Let's not load any programs from the
                    // transaction, and update the status of the transaction.
                    *etx.0 = (Err(TransactionError::BlockhashNotFound), None);
                }
            }
        });
        result
    }

    #[allow(clippy::too_many_arguments, clippy::type_complexity)]
    pub fn load_and_execute_transactions(
        &self,
        batch: &TransactionBatch,
        max_age: usize,
        enable_cpi_recording: bool,
        enable_log_recording: bool,
        enable_return_data_recording: bool,
        timings: &mut ExecuteTimings,
        account_overrides: Option<&AccountOverrides>,
        log_messages_bytes_limit: Option<usize>,
        limit_to_load_programs: bool,
    ) -> LoadAndExecuteTransactionsOutput {
        let sanitized_txs = batch.sanitized_transactions();
        debug!("processing transactions: {}", sanitized_txs.len());
        let mut error_counters = TransactionErrorMetrics::default();

        let retryable_transaction_indexes: Vec<_> = batch
            .lock_results()
            .iter()
            .enumerate()
            .filter_map(|(index, res)| match res {
                // following are retryable errors
                Err(TransactionError::AccountInUse) => {
                    error_counters.account_in_use += 1;
                    Some(index)
                }
                Err(TransactionError::WouldExceedMaxBlockCostLimit) => {
                    error_counters.would_exceed_max_block_cost_limit += 1;
                    Some(index)
                }
                Err(TransactionError::WouldExceedMaxVoteCostLimit) => {
                    error_counters.would_exceed_max_vote_cost_limit += 1;
                    Some(index)
                }
                Err(TransactionError::WouldExceedMaxAccountCostLimit) => {
                    error_counters.would_exceed_max_account_cost_limit += 1;
                    Some(index)
                }
                Err(TransactionError::WouldExceedAccountDataBlockLimit) => {
                    error_counters.would_exceed_account_data_block_limit += 1;
                    Some(index)
                }
                // following are non-retryable errors
                Err(TransactionError::TooManyAccountLocks) => {
                    error_counters.too_many_account_locks += 1;
                    None
                }
                Err(_) => None,
                Ok(_) => None,
            })
            .collect();

        let mut check_time = Measure::start("check_transactions");
        let mut check_results = self.check_transactions(
            sanitized_txs,
            batch.lock_results(),
            max_age,
            &mut error_counters,
        );
        check_time.stop();

        let mut program_accounts_map = self.filter_executable_program_accounts(
            &self.ancestors,
            sanitized_txs,
            &mut check_results,
            PROGRAM_OWNERS,
            &self.blockhash_queue.read().unwrap(),
        );
        let native_loader = native_loader::id();
        for builtin_program in self.builtin_programs.iter() {
            program_accounts_map.insert(*builtin_program, (&native_loader, 0));
        }

        let programs_loaded_for_tx_batch = Rc::new(RefCell::new(
            self.replenish_program_cache(&program_accounts_map, limit_to_load_programs),
        ));

        if programs_loaded_for_tx_batch.borrow().hit_max_limit {
            return LoadAndExecuteTransactionsOutput {
                loaded_transactions: vec![],
                execution_results: vec![],
                retryable_transaction_indexes,
                executed_transactions_count: 0,
                executed_non_vote_transactions_count: 0,
                executed_with_successful_result_count: 0,
                signature_count: 0,
                error_counters,
            };
        }

        let mut load_time = Measure::start("accounts_load");
        let mut loaded_transactions = load_accounts(
            &self.rc.accounts.accounts_db,
            &self.ancestors,
            sanitized_txs,
            check_results,
            &self.blockhash_queue.read().unwrap(),
            &mut error_counters,
            &self.rent_collector,
            &self.feature_set,
            &self.fee_structure,
            account_overrides,
            self.get_reward_interval(),
            &program_accounts_map,
            &programs_loaded_for_tx_batch.borrow(),
            self.should_collect_rent(),
        );
        load_time.stop();

        let mut execution_time = Measure::start("execution_time");
        let mut signature_count: u64 = 0;

        let execution_results: Vec<TransactionExecutionResult> = loaded_transactions
            .iter_mut()
            .zip(sanitized_txs.iter())
            .map(|(accs, tx)| match accs {
                (Err(e), _nonce) => TransactionExecutionResult::NotExecuted(e.clone()),
                (Ok(loaded_transaction), nonce) => {
                    let compute_budget =
                        if let Some(compute_budget) = self.runtime_config.compute_budget {
                            compute_budget
                        } else {
                            let mut compute_budget_process_transaction_time =
                                Measure::start("compute_budget_process_transaction_time");
                            let maybe_compute_budget = ComputeBudget::try_from_instructions(
                                tx.message().program_instructions_iter(),
                            );
                            compute_budget_process_transaction_time.stop();
                            saturating_add_assign!(
                                timings
                                    .execute_accessories
                                    .compute_budget_process_transaction_us,
                                compute_budget_process_transaction_time.as_us()
                            );
                            if let Err(err) = maybe_compute_budget {
                                return TransactionExecutionResult::NotExecuted(err);
                            }
                            maybe_compute_budget.unwrap()
                        };

                    let result = self.execute_loaded_transaction(
                        tx,
                        loaded_transaction,
                        compute_budget,
                        nonce.as_ref().map(DurableNonceFee::from),
                        enable_cpi_recording,
                        enable_log_recording,
                        enable_return_data_recording,
                        timings,
                        &mut error_counters,
                        log_messages_bytes_limit,
                        &programs_loaded_for_tx_batch.borrow(),
                    );

                    if let TransactionExecutionResult::Executed {
                        details,
                        programs_modified_by_tx,
                    } = &result
                    {
                        // Update batch specific cache of the loaded programs with the modifications
                        // made by the transaction, if it executed successfully.
                        if details.status.is_ok() {
                            programs_loaded_for_tx_batch
                                .borrow_mut()
                                .merge(programs_modified_by_tx);
                        }
                    }

                    result
                }
            })
            .collect();

        execution_time.stop();

        const SHRINK_LOADED_PROGRAMS_TO_PERCENTAGE: u8 = 90;
        self.loaded_programs_cache
            .write()
            .unwrap()
            .evict_using_2s_random_selection(
                Percentage::from(SHRINK_LOADED_PROGRAMS_TO_PERCENTAGE),
                self.slot(),
            );

        debug!(
            "check: {}us load: {}us execute: {}us txs_len={}",
            check_time.as_us(),
            load_time.as_us(),
            execution_time.as_us(),
            sanitized_txs.len(),
        );

        timings.saturating_add_in_place(ExecuteTimingType::CheckUs, check_time.as_us());
        timings.saturating_add_in_place(ExecuteTimingType::LoadUs, load_time.as_us());
        timings.saturating_add_in_place(ExecuteTimingType::ExecuteUs, execution_time.as_us());

        let mut executed_transactions_count: usize = 0;
        let mut executed_non_vote_transactions_count: usize = 0;
        let mut executed_with_successful_result_count: usize = 0;
        let err_count = &mut error_counters.total;
        let transaction_log_collector_config =
            self.transaction_log_collector_config.read().unwrap();

        let mut collect_logs_time = Measure::start("collect_logs_time");
        for (execution_result, tx) in execution_results.iter().zip(sanitized_txs) {
            if let Some(debug_keys) = &self.transaction_debug_keys {
                for key in tx.message().account_keys().iter() {
                    if debug_keys.contains(key) {
                        let result = execution_result.flattened_result();
                        info!("slot: {} result: {:?} tx: {:?}", self.slot, result, tx);
                        break;
                    }
                }
            }

            let is_vote = tx.is_simple_vote_transaction();

            if execution_result.was_executed() // Skip log collection for unprocessed transactions
                && transaction_log_collector_config.filter != TransactionLogCollectorFilter::None
            {
                let mut filtered_mentioned_addresses = Vec::new();
                if !transaction_log_collector_config
                    .mentioned_addresses
                    .is_empty()
                {
                    for key in tx.message().account_keys().iter() {
                        if transaction_log_collector_config
                            .mentioned_addresses
                            .contains(key)
                        {
                            filtered_mentioned_addresses.push(*key);
                        }
                    }
                }

                let store = match transaction_log_collector_config.filter {
                    TransactionLogCollectorFilter::All => {
                        !is_vote || !filtered_mentioned_addresses.is_empty()
                    }
                    TransactionLogCollectorFilter::AllWithVotes => true,
                    TransactionLogCollectorFilter::None => false,
                    TransactionLogCollectorFilter::OnlyMentionedAddresses => {
                        !filtered_mentioned_addresses.is_empty()
                    }
                };

                if store {
                    if let Some(TransactionExecutionDetails {
                        status,
                        log_messages: Some(log_messages),
                        ..
                    }) = execution_result.details()
                    {
                        let mut transaction_log_collector =
                            self.transaction_log_collector.write().unwrap();
                        let transaction_log_index = transaction_log_collector.logs.len();

                        transaction_log_collector.logs.push(TransactionLogInfo {
                            signature: *tx.signature(),
                            result: status.clone(),
                            is_vote,
                            log_messages: log_messages.clone(),
                        });
                        for key in filtered_mentioned_addresses.into_iter() {
                            transaction_log_collector
                                .mentioned_address_map
                                .entry(key)
                                .or_default()
                                .push(transaction_log_index);
                        }
                    }
                }
            }

            if execution_result.was_executed() {
                // Signature count must be accumulated only if the transaction
                // is executed, otherwise a mismatched count between banking and
                // replay could occur
                signature_count += u64::from(tx.message().header().num_required_signatures);
                executed_transactions_count += 1;
            }

            match execution_result.flattened_result() {
                Ok(()) => {
                    if !is_vote {
                        executed_non_vote_transactions_count += 1;
                    }
                    executed_with_successful_result_count += 1;
                }
                Err(err) => {
                    if *err_count == 0 {
                        debug!("tx error: {:?} {:?}", err, tx);
                    }
                    *err_count += 1;
                }
            }
        }
        collect_logs_time.stop();
        timings
            .saturating_add_in_place(ExecuteTimingType::CollectLogsUs, collect_logs_time.as_us());

        if *err_count > 0 {
            debug!(
                "{} errors of {} txs",
                *err_count,
                *err_count + executed_with_successful_result_count
            );
        }
        LoadAndExecuteTransactionsOutput {
            loaded_transactions,
            execution_results,
            retryable_transaction_indexes,
            executed_transactions_count,
            executed_non_vote_transactions_count,
            executed_with_successful_result_count,
            signature_count,
            error_counters,
        }
    }

    /// Load the accounts data size, in bytes
    pub fn load_accounts_data_size(&self) -> u64 {
        self.accounts_data_size_initial
            .saturating_add_signed(self.load_accounts_data_size_delta())
    }

    /// Load the change in accounts data size in this Bank, in bytes
    pub fn load_accounts_data_size_delta(&self) -> i64 {
        let delta_on_chain = self.load_accounts_data_size_delta_on_chain();
        let delta_off_chain = self.load_accounts_data_size_delta_off_chain();
        delta_on_chain.saturating_add(delta_off_chain)
    }

    /// Load the change in accounts data size in this Bank, in bytes, from on-chain events
    /// i.e. transactions
    pub fn load_accounts_data_size_delta_on_chain(&self) -> i64 {
        self.accounts_data_size_delta_on_chain.load(Acquire)
    }

    /// Load the change in accounts data size in this Bank, in bytes, from off-chain events
    /// i.e. rent collection
    pub fn load_accounts_data_size_delta_off_chain(&self) -> i64 {
        self.accounts_data_size_delta_off_chain.load(Acquire)
    }

    /// Update the accounts data size delta from on-chain events by adding `amount`.
    /// The arithmetic saturates.
    fn update_accounts_data_size_delta_on_chain(&self, amount: i64) {
        if amount == 0 {
            return;
        }

        self.accounts_data_size_delta_on_chain
            .fetch_update(AcqRel, Acquire, |accounts_data_size_delta_on_chain| {
                Some(accounts_data_size_delta_on_chain.saturating_add(amount))
            })
            // SAFETY: unwrap() is safe since our update fn always returns `Some`
            .unwrap();
    }

    /// Update the accounts data size delta from off-chain events by adding `amount`.
    /// The arithmetic saturates.
    fn update_accounts_data_size_delta_off_chain(&self, amount: i64) {
        if amount == 0 {
            return;
        }

        self.accounts_data_size_delta_off_chain
            .fetch_update(AcqRel, Acquire, |accounts_data_size_delta_off_chain| {
                Some(accounts_data_size_delta_off_chain.saturating_add(amount))
            })
            // SAFETY: unwrap() is safe since our update fn always returns `Some`
            .unwrap();
    }

    /// Calculate the data size delta and update the off-chain accounts data size delta
    fn calculate_and_update_accounts_data_size_delta_off_chain(
        &self,
        old_data_size: usize,
        new_data_size: usize,
    ) {
        let data_size_delta = calculate_data_size_delta(old_data_size, new_data_size);
        self.update_accounts_data_size_delta_off_chain(data_size_delta);
    }

    fn filter_program_errors_and_collect_fee(
        &self,
        txs: &[SanitizedTransaction],
        execution_results: &[TransactionExecutionResult],
    ) -> Vec<Result<()>> {
        let hash_queue = self.blockhash_queue.read().unwrap();
        let mut fees = 0;

        let results = txs
            .iter()
            .zip(execution_results)
            .map(|(tx, execution_result)| {
                let (execution_status, durable_nonce_fee) = match &execution_result {
                    TransactionExecutionResult::Executed { details, .. } => {
                        Ok((&details.status, details.durable_nonce_fee.as_ref()))
                    }
                    TransactionExecutionResult::NotExecuted(err) => Err(err.clone()),
                }?;

                let (lamports_per_signature, is_nonce) = durable_nonce_fee
                    .map(|durable_nonce_fee| durable_nonce_fee.lamports_per_signature())
                    .map(|maybe_lamports_per_signature| (maybe_lamports_per_signature, true))
                    .unwrap_or_else(|| {
                        (
                            hash_queue.get_lamports_per_signature(tx.message().recent_blockhash()),
                            false,
                        )
                    });

                let lamports_per_signature =
                    lamports_per_signature.ok_or(TransactionError::BlockhashNotFound)?;
                let fee = self.get_fee_for_message_with_lamports_per_signature(
                    tx.message(),
                    lamports_per_signature,
                );

                // In case of instruction error, even though no accounts
                // were stored we still need to charge the payer the
                // fee.
                //
                //...except nonce accounts, which already have their
                // post-load, fee deducted, pre-execute account state
                // stored
                if execution_status.is_err() && !is_nonce {
                    self.withdraw(tx.message().fee_payer(), fee)?;
                }

                fees += fee;
                Ok(())
            })
            .collect();

        self.collector_fees.fetch_add(fees, Relaxed);
        results
    }

    /// `committed_transactions_count` is the number of transactions out of `sanitized_txs`
    /// that was executed. Of those, `committed_transactions_count`,
    /// `committed_with_failure_result_count` is the number of executed transactions that returned
    /// a failure result.
    pub fn commit_transactions(
        &self,
        sanitized_txs: &[SanitizedTransaction],
        loaded_txs: &mut [TransactionLoadResult],
        execution_results: Vec<TransactionExecutionResult>,
        last_blockhash: Hash,
        lamports_per_signature: u64,
        counts: CommitTransactionCounts,
        timings: &mut ExecuteTimings,
    ) -> TransactionResults {
        assert!(
            !self.freeze_started(),
            "commit_transactions() working on a bank that is already frozen or is undergoing freezing!"
        );

        let CommitTransactionCounts {
            committed_transactions_count,
            committed_non_vote_transactions_count,
            committed_with_failure_result_count,
            signature_count,
        } = counts;

        self.increment_transaction_count(committed_transactions_count);
        self.increment_non_vote_transaction_count_since_restart(
            committed_non_vote_transactions_count,
        );
        self.increment_signature_count(signature_count);

        if committed_with_failure_result_count > 0 {
            self.transaction_error_count
                .fetch_add(committed_with_failure_result_count, Relaxed);
        }

        // Should be equivalent to checking `committed_transactions_count > 0`
        if execution_results.iter().any(|result| result.was_executed()) {
            self.is_delta.store(true, Relaxed);
            self.transaction_entries_count.fetch_add(1, Relaxed);
            self.transactions_per_entry_max
                .fetch_max(committed_transactions_count, Relaxed);
        }

        let mut write_time = Measure::start("write_time");
        let durable_nonce = DurableNonce::from_blockhash(&last_blockhash);
        self.rc.accounts.store_cached(
            self.slot(),
            sanitized_txs,
            &execution_results,
            loaded_txs,
            &self.rent_collector,
            &durable_nonce,
            lamports_per_signature,
        );
        let rent_debits = self.collect_rent(&execution_results, loaded_txs);

        // Cached vote and stake accounts are synchronized with accounts-db
        // after each transaction.
        let mut update_stakes_cache_time = Measure::start("update_stakes_cache_time");
        self.update_stakes_cache(sanitized_txs, &execution_results, loaded_txs);
        update_stakes_cache_time.stop();

        // once committed there is no way to unroll
        write_time.stop();
        debug!(
            "store: {}us txs_len={}",
            write_time.as_us(),
            sanitized_txs.len()
        );

        let mut store_executors_which_were_deployed_time =
            Measure::start("store_executors_which_were_deployed_time");
        for execution_result in &execution_results {
            if let TransactionExecutionResult::Executed {
                details,
                programs_modified_by_tx,
            } = execution_result
            {
                if details.status.is_ok() {
                    let mut cache = self.loaded_programs_cache.write().unwrap();
                    cache.merge(programs_modified_by_tx);
                }
            }
        }
        store_executors_which_were_deployed_time.stop();
        saturating_add_assign!(
            timings.execute_accessories.update_executors_us,
            store_executors_which_were_deployed_time.as_us()
        );

        let accounts_data_len_delta = execution_results
            .iter()
            .filter_map(TransactionExecutionResult::details)
            .filter_map(|details| {
                details
                    .status
                    .is_ok()
                    .then_some(details.accounts_data_len_delta)
            })
            .sum();
        self.update_accounts_data_size_delta_on_chain(accounts_data_len_delta);

        timings.saturating_add_in_place(ExecuteTimingType::StoreUs, write_time.as_us());
        timings.saturating_add_in_place(
            ExecuteTimingType::UpdateStakesCacheUs,
            update_stakes_cache_time.as_us(),
        );

        let mut update_transaction_statuses_time = Measure::start("update_transaction_statuses");
        self.update_transaction_statuses(sanitized_txs, &execution_results);
        let fee_collection_results =
            self.filter_program_errors_and_collect_fee(sanitized_txs, &execution_results);
        update_transaction_statuses_time.stop();
        timings.saturating_add_in_place(
            ExecuteTimingType::UpdateTransactionStatuses,
            update_transaction_statuses_time.as_us(),
        );

        TransactionResults {
            fee_collection_results,
            execution_results,
            rent_debits,
        }
    }

    fn collect_rent(
        &self,
        execution_results: &[TransactionExecutionResult],
        loaded_txs: &mut [TransactionLoadResult],
    ) -> Vec<RentDebits> {
        let mut collected_rent: u64 = 0;
        let rent_debits: Vec<_> = loaded_txs
            .iter_mut()
            .zip(execution_results)
            .map(|((load_result, _nonce), execution_result)| {
                if let (Ok(loaded_transaction), true) =
                    (load_result, execution_result.was_executed_successfully())
                {
                    collected_rent += loaded_transaction.rent;
                    mem::take(&mut loaded_transaction.rent_debits)
                } else {
                    RentDebits::default()
                }
            })
            .collect();
        self.collected_rent.fetch_add(collected_rent, Relaxed);
        rent_debits
    }

    fn run_incinerator(&self) {
        if let Some((account, _)) =
            self.get_account_modified_since_parent_with_fixed_root(&incinerator::id())
        {
            self.capitalization.fetch_sub(account.lamports(), Relaxed);
            self.store_account(&incinerator::id(), &AccountSharedData::default());
        }
    }

    /// Get stake and stake node accounts
    pub(crate) fn get_stake_accounts(&self, minimized_account_set: &DashSet<Pubkey>) {
        self.stakes_cache
            .stakes()
            .stake_delegations()
            .iter()
            .for_each(|(pubkey, _)| {
                minimized_account_set.insert(*pubkey);
            });

        self.stakes_cache
            .stakes()
            .staked_nodes()
            .par_iter()
            .for_each(|(pubkey, _)| {
                minimized_account_set.insert(*pubkey);
            });
    }

    /// After deserialize, populate skipped rewrites with accounts that would normally
    /// have had their data rewritten in this slot due to rent collection (but didn't).
    ///
    /// This is required when starting up from a snapshot to verify the bank hash.
    ///
    /// A second usage is from the `bank_to_xxx_snapshot_archive()` functions.  These fns call
    /// `Bank::rehash()` to handle if the user manually modified any accounts and thus requires
    /// calculating the bank hash again.  Since calculating the bank hash *takes* the skipped
    /// rewrites, this second time will not have any skipped rewrites, and thus the hash would be
    /// updated to the wrong value.  So, rebuild the skipped rewrites before rehashing.
    fn rebuild_skipped_rewrites(&self) {
        // If the feature gate to *not* add rent collection rewrites to the bank hash is enabled,
        // then do *not* add anything to our skipped_rewrites.
        if self.bank_hash_skips_rent_rewrites() {
            return;
        }

        let (skipped_rewrites, measure_skipped_rewrites) =
            measure!(self.calculate_skipped_rewrites());
        info!(
            "Rebuilding skipped rewrites of {} accounts{measure_skipped_rewrites}",
            skipped_rewrites.len()
        );

        *self.skipped_rewrites.lock().unwrap() = skipped_rewrites;
    }

    /// Calculates (and returns) skipped rewrites for this bank
    ///
    /// Refer to `rebuild_skipped_rewrites()` for more documentation.
    /// This implementation is purposely separate to facilitate testing.
    ///
    /// The key observation is that accounts in Bank::skipped_rewrites are only used IFF the
    /// specific account is *not* already in the accounts delta hash.  If an account is not in
    /// the accounts delta hash, then it means the account was not modified.  Since (basically)
    /// all accounts are rent exempt, this means (basically) all accounts are unmodified by rent
    /// collection.  So we just need to load the accounts that would've been checked for rent
    /// collection, hash them, and add them to Bank::skipped_rewrites.
    ///
    /// As of this writing, there are ~350 million acounts on mainnet-beta.
    /// Rent collection almost always collects a single slot at a time.
    /// So 1 slot of 432,000, of 350 million accounts, is ~800 accounts per slot.
    /// Since we haven't started processing anything yet, it should be fast enough to simply
    /// load the accounts directly.
    /// Empirically, this takes about 3-4 milliseconds.
    fn calculate_skipped_rewrites(&self) -> HashMap<Pubkey, AccountHash> {
        // The returned skipped rewrites may include accounts that were actually *not* skipped!
        // (This is safe, as per the fn's documentation above.)
        HashMap::from_iter(
            self.rent_collection_partitions()
                .into_iter()
                .map(accounts_partition::pubkey_range_from_partition)
                .flat_map(|pubkey_range| {
                    self.rc
                        .accounts
                        .load_to_collect_rent_eagerly(&self.ancestors, pubkey_range)
                })
                .map(|(pubkey, account, _slot)| {
                    let account_hash = AccountsDb::hash_account(&account, &pubkey);
                    (pubkey, account_hash)
                }),
        )
    }

    fn collect_rent_eagerly(&self) {
        if self.lazy_rent_collection.load(Relaxed) {
            return;
        }

        let mut measure = Measure::start("collect_rent_eagerly-ms");
        let partitions = self.rent_collection_partitions();
        let count = partitions.len();
        let rent_metrics = RentMetrics::default();
        // partitions will usually be 1, but could be more if we skip slots
        let mut parallel = count > 1;
        if parallel {
            let ranges = partitions
                .iter()
                .map(|partition| {
                    (
                        *partition,
                        accounts_partition::pubkey_range_from_partition(*partition),
                    )
                })
                .collect::<Vec<_>>();
            // test every range to make sure ranges are not overlapping
            // some tests collect rent from overlapping ranges
            // example: [(0, 31, 32), (0, 0, 128), (0, 27, 128)]
            // read-modify-write of an account for rent collection cannot be done in parallel
            'outer: for i in 0..ranges.len() {
                for j in 0..ranges.len() {
                    if i == j {
                        continue;
                    }

                    let i = &ranges[i].1;
                    let j = &ranges[j].1;
                    // make sure i doesn't contain j
                    if i.contains(j.start()) || i.contains(j.end()) {
                        parallel = false;
                        break 'outer;
                    }
                }
            }

            if parallel {
                let thread_pool = &self.rc.accounts.accounts_db.thread_pool;
                thread_pool.install(|| {
                    ranges.into_par_iter().for_each(|range| {
                        self.collect_rent_in_range(range.0, range.1, &rent_metrics)
                    });
                });
            }
        }
        if !parallel {
            // collect serially
            partitions
                .into_iter()
                .for_each(|partition| self.collect_rent_in_partition(partition, &rent_metrics));
        }
        measure.stop();
        datapoint_info!(
            "collect_rent_eagerly",
            ("accounts", rent_metrics.count.load(Relaxed), i64),
            ("partitions", count, i64),
            ("total_time_us", measure.as_us(), i64),
            (
                "hold_range_us",
                rent_metrics.hold_range_us.load(Relaxed),
                i64
            ),
            ("load_us", rent_metrics.load_us.load(Relaxed), i64),
            ("collect_us", rent_metrics.collect_us.load(Relaxed), i64),
            ("hash_us", rent_metrics.hash_us.load(Relaxed), i64),
            ("store_us", rent_metrics.store_us.load(Relaxed), i64),
        );
    }

    fn rent_collection_partitions(&self) -> Vec<Partition> {
        if !self.use_fixed_collection_cycle() {
            // This mode is for production/development/testing.
            // In this mode, we iterate over the whole pubkey value range for each epochs
            // including warm-up epochs.
            // The only exception is the situation where normal epochs are relatively short
            // (currently less than 2 day). In that case, we arrange a single collection
            // cycle to be multiple of epochs so that a cycle could be greater than the 2 day.
            self.variable_cycle_partitions()
        } else {
            // This mode is mainly for benchmarking only.
            // In this mode, we always iterate over the whole pubkey value range with
            // <slot_count_in_two_day> slots as a collection cycle, regardless warm-up or
            // alignment between collection cycles and epochs.
            // Thus, we can simulate stable processing load of eager rent collection,
            // strictly proportional to the number of pubkeys since genesis.
            self.fixed_cycle_partitions()
        }
    }

    /// true if rent collection does NOT rewrite accounts whose pubkey indicates
    ///  it is time for rent collection, but the account is rent exempt.
    /// false if rent collection DOES rewrite accounts if the account is rent exempt
    /// This is the default behavior historically.
    fn bank_hash_skips_rent_rewrites(&self) -> bool {
        self.feature_set
            .is_active(&feature_set::skip_rent_rewrites::id())
    }

    /// true if rent fees should be collected (i.e. disable_rent_fees_collection is NOT enabled)
    fn should_collect_rent(&self) -> bool {
        !self
            .feature_set
            .is_active(&feature_set::disable_rent_fees_collection::id())
    }

    /// Collect rent from `accounts`
    ///
    /// This fn is called inside a parallel loop from `collect_rent_in_partition()`.  Avoid adding
    /// any code that causes contention on shared memory/data (i.e. do not update atomic metrics).
    ///
    /// The return value is a struct of computed values that `collect_rent_in_partition()` will
    /// reduce at the end of its parallel loop.  If possible, place data/computation that cause
    /// contention/take locks in the return struct and process them in
    /// `collect_rent_from_partition()` after reducing the parallel loop.
    fn collect_rent_from_accounts(
        &self,
        mut accounts: Vec<(Pubkey, AccountSharedData, Slot)>,
        rent_paying_pubkeys: Option<&HashSet<Pubkey>>,
        partition_index: PartitionIndex,
    ) -> CollectRentFromAccountsInfo {
        let mut rent_debits = RentDebits::default();
        let mut total_rent_collected_info = CollectedInfo::default();
        let mut accounts_to_store =
            Vec::<(&Pubkey, &AccountSharedData)>::with_capacity(accounts.len());
        let mut time_collecting_rent_us = 0;
        let mut time_storing_accounts_us = 0;
        let can_skip_rewrites = self.bank_hash_skips_rent_rewrites();
        let test_skip_rewrites_but_include_hash_in_bank_hash = !can_skip_rewrites
            && self
                .rc
                .accounts
                .accounts_db
                .test_skip_rewrites_but_include_in_bank_hash;
        let set_exempt_rent_epoch_max: bool = self
            .feature_set
            .is_active(&solana_sdk::feature_set::set_exempt_rent_epoch_max::id());
        let mut skipped_rewrites = Vec::default();
        for (pubkey, account, _loaded_slot) in accounts.iter_mut() {
            let rent_collected_info = if self.should_collect_rent() {
                let (rent_collected_info, measure) = measure!(self
                    .rent_collector
                    .collect_from_existing_account(pubkey, account, set_exempt_rent_epoch_max,));
                time_collecting_rent_us += measure.as_us();
                rent_collected_info
            } else {
                // When rent fee collection is disabled, we won't collect rent for any account. If there
                // are any rent paying accounts, their `rent_epoch` won't change either. However, if the
                // account itself is rent-exempted but its `rent_epoch` is not u64::MAX, we will set its
                // `rent_epoch` to u64::MAX. In such case, the behavior stays the same as before.
                if set_exempt_rent_epoch_max
                    && (account.rent_epoch() != RENT_EXEMPT_RENT_EPOCH
                        && self.rent_collector.get_rent_due(account) == RentDue::Exempt)
                {
                    account.set_rent_epoch(RENT_EXEMPT_RENT_EPOCH);
                }
                CollectedInfo::default()
            };
            // only store accounts where we collected rent
            // but get the hash for all these accounts even if collected rent is 0 (= not updated).
            // Also, there's another subtle side-effect from rewrites: this
            // ensures we verify the whole on-chain state (= all accounts)
            // via the bank delta hash slowly once per an epoch.
            if (!can_skip_rewrites && !test_skip_rewrites_but_include_hash_in_bank_hash)
                || !Self::skip_rewrite(rent_collected_info.rent_amount, account)
            {
                if rent_collected_info.rent_amount > 0 {
                    if let Some(rent_paying_pubkeys) = rent_paying_pubkeys {
                        if !rent_paying_pubkeys.contains(pubkey) {
                            let partition_from_pubkey = accounts_partition::partition_from_pubkey(
                                pubkey,
                                self.epoch_schedule.slots_per_epoch,
                            );
                            // Submit datapoint instead of assert while we verify this is correct
                            datapoint_warn!(
                                "bank-unexpected_rent_paying_pubkey",
                                ("slot", self.slot(), i64),
                                ("pubkey", pubkey.to_string(), String),
                                ("partition_index", partition_index, i64),
                                ("partition_from_pubkey", partition_from_pubkey, i64)
                            );
                            warn!(
                                "Collecting rent from unexpected pubkey: {}, slot: {}, parent_slot: {:?}, \
                                partition_index: {}, partition_from_pubkey: {}",
                                pubkey,
                                self.slot(),
                                self.parent().map(|bank| bank.slot()),
                                partition_index,
                                partition_from_pubkey,
                            );
                        }
                    }
                }
                total_rent_collected_info += rent_collected_info;
                accounts_to_store.push((pubkey, account));
            } else if test_skip_rewrites_but_include_hash_in_bank_hash {
                // include rewrites that we skipped in the accounts delta hash.
                // This is what consensus requires prior to activation of bank_hash_skips_rent_rewrites.
                // This code path exists to allow us to test the long term effects on validators when the skipped rewrites
                // feature is enabled.
                let hash = AccountsDb::hash_account(account, pubkey);
                skipped_rewrites.push((*pubkey, hash));
            }
            rent_debits.insert(pubkey, rent_collected_info.rent_amount, account.lamports());
        }

        if !accounts_to_store.is_empty() {
            // TODO: Maybe do not call `store_accounts()` here.  Instead return `accounts_to_store`
            // and have `collect_rent_in_partition()` perform all the stores.
            let (_, measure) =
                measure!(self.store_accounts((self.slot(), &accounts_to_store[..],)));
            time_storing_accounts_us += measure.as_us();
        }

        CollectRentFromAccountsInfo {
            skipped_rewrites,
            rent_collected_info: total_rent_collected_info,
            rent_rewards: rent_debits.into_unordered_rewards_iter().collect(),
            time_collecting_rent_us,
            time_storing_accounts_us,
            num_accounts: accounts.len(),
        }
    }

    /// convert 'partition' to a pubkey range and 'collect_rent_in_range'
    fn collect_rent_in_partition(&self, partition: Partition, metrics: &RentMetrics) {
        let subrange_full = accounts_partition::pubkey_range_from_partition(partition);
        self.collect_rent_in_range(partition, subrange_full, metrics)
    }

    /// get all pubkeys that we expect to be rent-paying or None, if this was not initialized at load time (that should only exist in test cases)
    fn get_rent_paying_pubkeys(&self, partition: &Partition) -> Option<HashSet<Pubkey>> {
        self.rc
            .accounts
            .accounts_db
            .accounts_index
            .rent_paying_accounts_by_partition
            .get()
            .and_then(|rent_paying_accounts| {
                rent_paying_accounts.is_initialized().then(|| {
                    accounts_partition::get_partition_end_indexes(partition)
                        .into_iter()
                        .flat_map(|end_index| {
                            rent_paying_accounts.get_pubkeys_in_partition_index(end_index)
                        })
                        .cloned()
                        .collect::<HashSet<_>>()
                })
            })
    }

    /// load accounts with pubkeys in 'subrange_full'
    /// collect rent and update 'account.rent_epoch' as necessary
    /// store accounts, whether rent was collected or not (depending on whether we skipping rewrites is enabled)
    /// update bank's rewrites set for all rewrites that were skipped
    fn collect_rent_in_range(
        &self,
        partition: Partition,
        subrange_full: RangeInclusive<Pubkey>,
        metrics: &RentMetrics,
    ) {
        let mut hold_range = Measure::start("hold_range");
        let thread_pool = &self.rc.accounts.accounts_db.thread_pool;
        thread_pool.install(|| {
            self.rc
                .accounts
                .hold_range_in_memory(&subrange_full, true, thread_pool);
            hold_range.stop();
            metrics.hold_range_us.fetch_add(hold_range.as_us(), Relaxed);

            let rent_paying_pubkeys_ = self.get_rent_paying_pubkeys(&partition);
            let rent_paying_pubkeys = rent_paying_pubkeys_.as_ref();

            // divide the range into num_threads smaller ranges and process in parallel
            // Note that 'pubkey_range_from_partition' cannot easily be re-used here to break the range smaller.
            // It has special handling of 0..0 and partition_count changes affect all ranges unevenly.
            let num_threads = solana_accounts_db::accounts_db::quarter_thread_count() as u64;
            let sz = std::mem::size_of::<u64>();
            let start_prefix = accounts_partition::prefix_from_pubkey(subrange_full.start());
            let end_prefix_inclusive = accounts_partition::prefix_from_pubkey(subrange_full.end());
            let range = end_prefix_inclusive - start_prefix;
            let increment = range / num_threads;
            let mut results = (0..num_threads)
                .into_par_iter()
                .map(|chunk| {
                    let offset = |chunk| start_prefix + chunk * increment;
                    let start = offset(chunk);
                    let last = chunk == num_threads - 1;
                    let merge_prefix = |prefix: u64, mut bound: Pubkey| {
                        bound.as_mut()[0..sz].copy_from_slice(&prefix.to_be_bytes());
                        bound
                    };
                    let start = merge_prefix(start, *subrange_full.start());
                    let (accounts, measure_load_accounts) = measure!(if last {
                        let end = *subrange_full.end();
                        let subrange = start..=end; // IN-clusive
                        self.rc
                            .accounts
                            .load_to_collect_rent_eagerly(&self.ancestors, subrange)
                    } else {
                        let end = merge_prefix(offset(chunk + 1), *subrange_full.start());
                        let subrange = start..end; // EX-clusive, the next 'start' will be this same value
                        self.rc
                            .accounts
                            .load_to_collect_rent_eagerly(&self.ancestors, subrange)
                    });
                    CollectRentInPartitionInfo::new(
                        self.collect_rent_from_accounts(accounts, rent_paying_pubkeys, partition.1),
                        Duration::from_nanos(measure_load_accounts.as_ns()),
                    )
                })
                .reduce(
                    CollectRentInPartitionInfo::default,
                    CollectRentInPartitionInfo::reduce,
                );

            self.skipped_rewrites
                .lock()
                .unwrap()
                .extend(results.skipped_rewrites);

            // We cannot assert here that we collected from all expected keys.
            // Some accounts may have been topped off or may have had all funds removed and gone to 0 lamports.

            self.rc
                .accounts
                .hold_range_in_memory(&subrange_full, false, thread_pool);

            self.collected_rent
                .fetch_add(results.rent_collected, Relaxed);
            self.update_accounts_data_size_delta_off_chain(
                -(results.accounts_data_size_reclaimed as i64),
            );
            self.rewards
                .write()
                .unwrap()
                .append(&mut results.rent_rewards);

            metrics
                .load_us
                .fetch_add(results.time_loading_accounts_us, Relaxed);
            metrics
                .collect_us
                .fetch_add(results.time_collecting_rent_us, Relaxed);
            metrics
                .store_us
                .fetch_add(results.time_storing_accounts_us, Relaxed);
            metrics.count.fetch_add(results.num_accounts, Relaxed);
        });
    }

    /// return true iff storing this account is just a rewrite and can be skipped
    fn skip_rewrite(rent_amount: u64, account: &AccountSharedData) -> bool {
        // if rent was != 0
        // or special case for default rent value
        // these cannot be skipped and must be written
        rent_amount == 0 && account.rent_epoch() != 0
    }

    pub(crate) fn fixed_cycle_partitions_between_slots(
        &self,
        starting_slot: Slot,
        ending_slot: Slot,
    ) -> Vec<Partition> {
        let slot_count_in_two_day = self.slot_count_in_two_day();
        accounts_partition::get_partitions(ending_slot, starting_slot, slot_count_in_two_day)
    }

    fn fixed_cycle_partitions(&self) -> Vec<Partition> {
        self.fixed_cycle_partitions_between_slots(self.parent_slot(), self.slot())
    }

    pub(crate) fn variable_cycle_partitions_between_slots(
        &self,
        starting_slot: Slot,
        ending_slot: Slot,
    ) -> Vec<Partition> {
        let (starting_epoch, mut starting_slot_index) =
            self.get_epoch_and_slot_index(starting_slot);
        let (ending_epoch, ending_slot_index) = self.get_epoch_and_slot_index(ending_slot);

        let mut partitions = vec![];
        if starting_epoch < ending_epoch {
            let slot_skipped = (ending_slot - starting_slot) > 1;
            if slot_skipped {
                // Generate special partitions because there are skipped slots
                // exactly at the epoch transition.

                let parent_last_slot_index = self.get_slots_in_epoch(starting_epoch) - 1;

                // ... for parent epoch
                partitions.push(self.partition_from_slot_indexes_with_gapped_epochs(
                    starting_slot_index,
                    parent_last_slot_index,
                    starting_epoch,
                ));

                if ending_slot_index > 0 {
                    // ... for current epoch
                    partitions.push(self.partition_from_slot_indexes_with_gapped_epochs(
                        0,
                        0,
                        ending_epoch,
                    ));
                }
            }
            starting_slot_index = 0;
        }

        partitions.push(self.partition_from_normal_slot_indexes(
            starting_slot_index,
            ending_slot_index,
            ending_epoch,
        ));

        partitions
    }

    fn variable_cycle_partitions(&self) -> Vec<Partition> {
        self.variable_cycle_partitions_between_slots(self.parent_slot(), self.slot())
    }

    fn do_partition_from_slot_indexes(
        &self,
        start_slot_index: SlotIndex,
        end_slot_index: SlotIndex,
        epoch: Epoch,
        generated_for_gapped_epochs: bool,
    ) -> Partition {
        let slot_count_per_epoch = self.get_slots_in_epoch(epoch);

        let cycle_params = if !self.use_multi_epoch_collection_cycle(epoch) {
            // mnb should always go through this code path
            accounts_partition::rent_single_epoch_collection_cycle_params(
                epoch,
                slot_count_per_epoch,
            )
        } else {
            accounts_partition::rent_multi_epoch_collection_cycle_params(
                epoch,
                slot_count_per_epoch,
                self.first_normal_epoch(),
                self.slot_count_in_two_day() / slot_count_per_epoch,
            )
        };
        accounts_partition::get_partition_from_slot_indexes(
            cycle_params,
            start_slot_index,
            end_slot_index,
            generated_for_gapped_epochs,
        )
    }

    fn partition_from_normal_slot_indexes(
        &self,
        start_slot_index: SlotIndex,
        end_slot_index: SlotIndex,
        epoch: Epoch,
    ) -> Partition {
        self.do_partition_from_slot_indexes(start_slot_index, end_slot_index, epoch, false)
    }

    fn partition_from_slot_indexes_with_gapped_epochs(
        &self,
        start_slot_index: SlotIndex,
        end_slot_index: SlotIndex,
        epoch: Epoch,
    ) -> Partition {
        self.do_partition_from_slot_indexes(start_slot_index, end_slot_index, epoch, true)
    }

    // Given short epochs, it's too costly to collect rent eagerly
    // within an epoch, so lower the frequency of it.
    // These logic isn't strictly eager anymore and should only be used
    // for development/performance purpose.
    // Absolutely not under ClusterType::MainnetBeta!!!!
    fn use_multi_epoch_collection_cycle(&self, epoch: Epoch) -> bool {
        // Force normal behavior, disabling multi epoch collection cycle for manual local testing
        #[cfg(not(test))]
        if self.slot_count_per_normal_epoch() == solana_sdk::epoch_schedule::MINIMUM_SLOTS_PER_EPOCH
        {
            return false;
        }

        epoch >= self.first_normal_epoch()
            && self.slot_count_per_normal_epoch() < self.slot_count_in_two_day()
    }

    pub(crate) fn use_fixed_collection_cycle(&self) -> bool {
        // Force normal behavior, disabling fixed collection cycle for manual local testing
        #[cfg(not(test))]
        if self.slot_count_per_normal_epoch() == solana_sdk::epoch_schedule::MINIMUM_SLOTS_PER_EPOCH
        {
            return false;
        }

        self.cluster_type() != ClusterType::MainnetBeta
            && self.slot_count_per_normal_epoch() < self.slot_count_in_two_day()
    }

    fn slot_count_in_two_day(&self) -> SlotCount {
        Self::slot_count_in_two_day_helper(self.ticks_per_slot)
    }

    // This value is specially chosen to align with slots per epoch in mainnet-beta and testnet
    // Also, assume 500GB account data set as the extreme, then for 2 day (=48 hours) to collect
    // rent eagerly, we'll consume 5.7 MB/s IO bandwidth, bidirectionally.
    pub fn slot_count_in_two_day_helper(ticks_per_slot: SlotCount) -> SlotCount {
        2 * DEFAULT_TICKS_PER_SECOND * SECONDS_PER_DAY / ticks_per_slot
    }

    fn slot_count_per_normal_epoch(&self) -> SlotCount {
        self.get_slots_in_epoch(self.first_normal_epoch())
    }

    pub fn cluster_type(&self) -> ClusterType {
        // unwrap is safe; self.cluster_type is ensured to be Some() always...
        // we only using Option here for ABI compatibility...
        self.cluster_type.unwrap()
    }

    /// Process a batch of transactions.
    #[must_use]
    pub fn load_execute_and_commit_transactions(
        &self,
        batch: &TransactionBatch,
        max_age: usize,
        collect_balances: bool,
        enable_cpi_recording: bool,
        enable_log_recording: bool,
        enable_return_data_recording: bool,
        timings: &mut ExecuteTimings,
        log_messages_bytes_limit: Option<usize>,
    ) -> (TransactionResults, TransactionBalancesSet) {
        let pre_balances = if collect_balances {
            self.collect_balances(batch)
        } else {
            vec![]
        };

        let LoadAndExecuteTransactionsOutput {
            mut loaded_transactions,
            execution_results,
            executed_transactions_count,
            executed_non_vote_transactions_count,
            executed_with_successful_result_count,
            signature_count,
            ..
        } = self.load_and_execute_transactions(
            batch,
            max_age,
            enable_cpi_recording,
            enable_log_recording,
            enable_return_data_recording,
            timings,
            None,
            log_messages_bytes_limit,
            false,
        );

        let (last_blockhash, lamports_per_signature) =
            self.last_blockhash_and_lamports_per_signature();
        let results = self.commit_transactions(
            batch.sanitized_transactions(),
            &mut loaded_transactions,
            execution_results,
            last_blockhash,
            lamports_per_signature,
            CommitTransactionCounts {
                committed_transactions_count: executed_transactions_count as u64,
                committed_non_vote_transactions_count: executed_non_vote_transactions_count as u64,
                committed_with_failure_result_count: executed_transactions_count
                    .saturating_sub(executed_with_successful_result_count)
                    as u64,
                signature_count,
            },
            timings,
        );
        let post_balances = if collect_balances {
            self.collect_balances(batch)
        } else {
            vec![]
        };
        (
            results,
            TransactionBalancesSet::new(pre_balances, post_balances),
        )
    }

    /// Process a Transaction. This is used for unit tests and simply calls the vector
    /// Bank::process_transactions method.
    pub fn process_transaction(&self, tx: &Transaction) -> Result<()> {
        self.try_process_transactions(std::iter::once(tx))?[0].clone()?;
        tx.signatures
            .first()
            .map_or(Ok(()), |sig| self.get_signature_status(sig).unwrap())
    }

    /// Process a Transaction and store metadata. This is used for tests and the banks services. It
    /// replicates the vector Bank::process_transaction method with metadata recording enabled.
    #[must_use]
    pub fn process_transaction_with_metadata(
        &self,
        tx: impl Into<VersionedTransaction>,
    ) -> TransactionExecutionResult {
        let txs = vec![tx.into()];
        let batch = match self.prepare_entry_batch(txs) {
            Ok(batch) => batch,
            Err(err) => return TransactionExecutionResult::NotExecuted(err),
        };

        let (
            TransactionResults {
                mut execution_results,
                ..
            },
            ..,
        ) = self.load_execute_and_commit_transactions(
            &batch,
            MAX_PROCESSING_AGE,
            false, // collect_balances
            false, // enable_cpi_recording
            true,  // enable_log_recording
            true,  // enable_return_data_recording
            &mut ExecuteTimings::default(),
            Some(1000 * 1000),
        );

        execution_results.remove(0)
    }

    /// Process multiple transaction in a single batch. This is used for benches and unit tests.
    /// Short circuits if any of the transactions do not pass sanitization checks.
    pub fn try_process_transactions<'a>(
        &self,
        txs: impl Iterator<Item = &'a Transaction>,
    ) -> Result<Vec<Result<()>>> {
        let txs = txs
            .map(|tx| VersionedTransaction::from(tx.clone()))
            .collect();
        self.try_process_entry_transactions(txs)
    }

    /// Process multiple transaction in a single batch. This is used for benches and unit tests.
    /// Short circuits if any of the transactions do not pass sanitization checks.
    pub fn try_process_entry_transactions(
        &self,
        txs: Vec<VersionedTransaction>,
    ) -> Result<Vec<Result<()>>> {
        let batch = self.prepare_entry_batch(txs)?;
        Ok(self.process_transaction_batch(&batch))
    }

    #[must_use]
    fn process_transaction_batch(&self, batch: &TransactionBatch) -> Vec<Result<()>> {
        self.load_execute_and_commit_transactions(
            batch,
            MAX_PROCESSING_AGE,
            false,
            false,
            false,
            false,
            &mut ExecuteTimings::default(),
            None,
        )
        .0
        .fee_collection_results
    }

    /// Create, sign, and process a Transaction from `keypair` to `to` of
    /// `n` lamports where `blockhash` is the last Entry ID observed by the client.
    pub fn transfer(&self, n: u64, keypair: &Keypair, to: &Pubkey) -> Result<Signature> {
        let blockhash = self.last_blockhash();
        let tx = system_transaction::transfer(keypair, to, n, blockhash);
        let signature = tx.signatures[0];
        self.process_transaction(&tx).map(|_| signature)
    }

    pub fn read_balance(account: &AccountSharedData) -> u64 {
        account.lamports()
    }
    /// Each program would need to be able to introspect its own state
    /// this is hard-coded to the Budget language
    pub fn get_balance(&self, pubkey: &Pubkey) -> u64 {
        self.get_account(pubkey)
            .map(|x| Self::read_balance(&x))
            .unwrap_or(0)
    }

    /// Compute all the parents of the bank in order
    pub fn parents(&self) -> Vec<Arc<Bank>> {
        let mut parents = vec![];
        let mut bank = self.parent();
        while let Some(parent) = bank {
            parents.push(parent.clone());
            bank = parent.parent();
        }
        parents
    }

    /// Compute all the parents of the bank including this bank itself
    pub fn parents_inclusive(self: Arc<Self>) -> Vec<Arc<Bank>> {
        let mut parents = self.parents();
        parents.insert(0, self);
        parents
    }

    /// fn store the single `account` with `pubkey`.
    /// Uses `store_accounts`, which works on a vector of accounts.
    pub fn store_account<T: ReadableAccount + Sync + ZeroLamport>(
        &self,
        pubkey: &Pubkey,
        account: &T,
    ) {
        self.store_accounts((self.slot(), &[(pubkey, account)][..]))
    }

    pub fn store_accounts<'a, T: ReadableAccount + Sync + ZeroLamport + 'a>(
        &self,
        accounts: impl StorableAccounts<'a, T>,
    ) {
        assert!(!self.freeze_started());
        let mut m = Measure::start("stakes_cache.check_and_store");
        let new_warmup_cooldown_rate_epoch = self.new_warmup_cooldown_rate_epoch();
        (0..accounts.len()).for_each(|i| {
            self.stakes_cache.check_and_store(
                accounts.pubkey(i),
                accounts.account(i),
                new_warmup_cooldown_rate_epoch,
            )
        });
        self.rc.accounts.store_accounts_cached(accounts);
        m.stop();
        self.rc
            .accounts
            .accounts_db
            .stats
            .stakes_cache_check_and_store_us
            .fetch_add(m.as_us(), Relaxed);
    }

    pub fn force_flush_accounts_cache(&self) {
        self.rc
            .accounts
            .accounts_db
            .flush_accounts_cache(true, Some(self.slot()))
    }

    pub fn flush_accounts_cache_if_needed(&self) {
        self.rc
            .accounts
            .accounts_db
            .flush_accounts_cache(false, Some(self.slot()))
    }

    pub fn expire_old_recycle_stores(&self) {
        self.rc.accounts.accounts_db.expire_old_recycle_stores()
    }

    /// Technically this issues (or even burns!) new lamports,
    /// so be extra careful for its usage
    fn store_account_and_update_capitalization(
        &self,
        pubkey: &Pubkey,
        new_account: &AccountSharedData,
    ) {
        let old_account_data_size =
            if let Some(old_account) = self.get_account_with_fixed_root(pubkey) {
                match new_account.lamports().cmp(&old_account.lamports()) {
                    std::cmp::Ordering::Greater => {
                        let increased = new_account.lamports() - old_account.lamports();
                        trace!(
                            "store_account_and_update_capitalization: increased: {} {}",
                            pubkey,
                            increased
                        );
                        self.capitalization.fetch_add(increased, Relaxed);
                    }
                    std::cmp::Ordering::Less => {
                        let decreased = old_account.lamports() - new_account.lamports();
                        trace!(
                            "store_account_and_update_capitalization: decreased: {} {}",
                            pubkey,
                            decreased
                        );
                        self.capitalization.fetch_sub(decreased, Relaxed);
                    }
                    std::cmp::Ordering::Equal => {}
                }
                old_account.data().len()
            } else {
                trace!(
                    "store_account_and_update_capitalization: created: {} {}",
                    pubkey,
                    new_account.lamports()
                );
                self.capitalization
                    .fetch_add(new_account.lamports(), Relaxed);
                0
            };

        self.store_account(pubkey, new_account);
        self.calculate_and_update_accounts_data_size_delta_off_chain(
            old_account_data_size,
            new_account.data().len(),
        );
    }

    fn withdraw(&self, pubkey: &Pubkey, lamports: u64) -> Result<()> {
        match self.get_account_with_fixed_root(pubkey) {
            Some(mut account) => {
                let min_balance = match get_system_account_kind(&account) {
                    Some(SystemAccountKind::Nonce) => self
                        .rent_collector
                        .rent
                        .minimum_balance(nonce::State::size()),
                    _ => 0,
                };

                lamports
                    .checked_add(min_balance)
                    .filter(|required_balance| *required_balance <= account.lamports())
                    .ok_or(TransactionError::InsufficientFundsForFee)?;
                account
                    .checked_sub_lamports(lamports)
                    .map_err(|_| TransactionError::InsufficientFundsForFee)?;
                self.store_account(pubkey, &account);

                Ok(())
            }
            None => Err(TransactionError::AccountNotFound),
        }
    }

    pub fn accounts(&self) -> Arc<Accounts> {
        self.rc.accounts.clone()
    }

    fn finish_init(
        &mut self,
        genesis_config: &GenesisConfig,
        additional_builtins: Option<&[BuiltinPrototype]>,
        debug_do_not_add_builtins: bool,
    ) {
        self.rewards_pool_pubkeys =
            Arc::new(genesis_config.rewards_pools.keys().cloned().collect());

        self.apply_feature_activations(
            ApplyFeatureActivationsCaller::FinishInit,
            debug_do_not_add_builtins,
        );

        if !debug_do_not_add_builtins {
            for builtin in BUILTINS
                .iter()
                .chain(additional_builtins.unwrap_or(&[]).iter())
            {
                if builtin.feature_id.is_none() {
                    self.add_builtin(
                        builtin.program_id,
                        builtin.name.to_string(),
                        LoadedProgram::new_builtin(0, builtin.name.len(), builtin.entrypoint),
                    );
                }
            }
            for precompile in get_precompiles() {
                if precompile.feature.is_none() {
                    self.add_precompile(&precompile.program_id);
                }
            }
        }

        let mut loaded_programs_cache = self.loaded_programs_cache.write().unwrap();
        loaded_programs_cache.latest_root_slot = self.slot();
        loaded_programs_cache.latest_root_epoch = self.epoch();
        loaded_programs_cache.environments.program_runtime_v1 = Arc::new(
            create_program_runtime_environment_v1(
                &self.feature_set,
                &self.runtime_config.compute_budget.unwrap_or_default(),
                false, /* deployment */
                false, /* debugging_features */
            )
            .unwrap(),
        );
        loaded_programs_cache.environments.program_runtime_v2 =
            Arc::new(create_program_runtime_environment_v2(
                &self.runtime_config.compute_budget.unwrap_or_default(),
                false, /* debugging_features */
            ));
    }

    pub fn set_inflation(&self, inflation: Inflation) {
        *self.inflation.write().unwrap() = inflation;
    }

    /// Get a snapshot of the current set of hard forks
    pub fn hard_forks(&self) -> HardForks {
        self.hard_forks.read().unwrap().clone()
    }

    pub fn register_hard_fork(&self, new_hard_fork_slot: Slot) {
        let bank_slot = self.slot();

        let lock = self.freeze_lock();
        let bank_frozen = *lock != Hash::default();
        if new_hard_fork_slot < bank_slot {
            warn!(
                "Hard fork at slot {new_hard_fork_slot} ignored, the hard fork is older \
                than the bank at slot {bank_slot} that attempted to register it."
            );
        } else if (new_hard_fork_slot == bank_slot) && bank_frozen {
            warn!(
                "Hard fork at slot {new_hard_fork_slot} ignored, the hard fork is the same \
                slot as the bank at slot {bank_slot} that attempted to register it, but that \
                bank is already frozen."
            );
        } else {
            self.hard_forks
                .write()
                .unwrap()
                .register(new_hard_fork_slot);
        }
    }

    // Hi! leaky abstraction here....
    // try to use get_account_with_fixed_root() if it's called ONLY from on-chain runtime account
    // processing. That alternative fn provides more safety.
    pub fn get_account(&self, pubkey: &Pubkey) -> Option<AccountSharedData> {
        self.get_account_modified_slot(pubkey)
            .map(|(acc, _slot)| acc)
    }

    // Hi! leaky abstraction here....
    // use this over get_account() if it's called ONLY from on-chain runtime account
    // processing (i.e. from in-band replay/banking stage; that ensures root is *fixed* while
    // running).
    // pro: safer assertion can be enabled inside AccountsDb
    // con: panics!() if called from off-chain processing
    pub fn get_account_with_fixed_root(&self, pubkey: &Pubkey) -> Option<AccountSharedData> {
        self.load_slow_with_fixed_root(&self.ancestors, pubkey)
            .map(|(acc, _slot)| acc)
    }

    pub fn get_account_modified_slot(&self, pubkey: &Pubkey) -> Option<(AccountSharedData, Slot)> {
        self.load_slow(&self.ancestors, pubkey)
    }

    fn load_slow(
        &self,
        ancestors: &Ancestors,
        pubkey: &Pubkey,
    ) -> Option<(AccountSharedData, Slot)> {
        // get_account (= primary this fn caller) may be called from on-chain Bank code even if we
        // try hard to use get_account_with_fixed_root for that purpose...
        // so pass safer LoadHint:Unspecified here as a fallback
        self.rc.accounts.load_without_fixed_root(ancestors, pubkey)
    }

    fn load_slow_with_fixed_root(
        &self,
        ancestors: &Ancestors,
        pubkey: &Pubkey,
    ) -> Option<(AccountSharedData, Slot)> {
        self.rc.accounts.load_with_fixed_root(ancestors, pubkey)
    }

    pub fn get_program_accounts(
        &self,
        program_id: &Pubkey,
        config: &ScanConfig,
    ) -> ScanResult<Vec<TransactionAccount>> {
        self.rc
            .accounts
            .load_by_program(&self.ancestors, self.bank_id, program_id, config)
    }

    pub fn get_filtered_program_accounts<F: Fn(&AccountSharedData) -> bool>(
        &self,
        program_id: &Pubkey,
        filter: F,
        config: &ScanConfig,
    ) -> ScanResult<Vec<TransactionAccount>> {
        self.rc.accounts.load_by_program_with_filter(
            &self.ancestors,
            self.bank_id,
            program_id,
            filter,
            config,
        )
    }

    pub fn get_filtered_indexed_accounts<F: Fn(&AccountSharedData) -> bool>(
        &self,
        index_key: &IndexKey,
        filter: F,
        config: &ScanConfig,
        byte_limit_for_scan: Option<usize>,
    ) -> ScanResult<Vec<TransactionAccount>> {
        self.rc.accounts.load_by_index_key_with_filter(
            &self.ancestors,
            self.bank_id,
            index_key,
            filter,
            config,
            byte_limit_for_scan,
        )
    }

    pub fn account_indexes_include_key(&self, key: &Pubkey) -> bool {
        self.rc.accounts.account_indexes_include_key(key)
    }

    /// Returns all the accounts this bank can load
    pub fn get_all_accounts(&self) -> ScanResult<Vec<PubkeyAccountSlot>> {
        self.rc.accounts.load_all(&self.ancestors, self.bank_id)
    }

    // Scans all the accounts this bank can load, applying `scan_func`
    pub fn scan_all_accounts<F>(&self, scan_func: F) -> ScanResult<()>
    where
        F: FnMut(Option<(&Pubkey, AccountSharedData, Slot)>),
    {
        self.rc
            .accounts
            .scan_all(&self.ancestors, self.bank_id, scan_func)
    }

    pub fn get_program_accounts_modified_since_parent(
        &self,
        program_id: &Pubkey,
    ) -> Vec<TransactionAccount> {
        self.rc
            .accounts
            .load_by_program_slot(self.slot(), Some(program_id))
    }

    pub fn get_transaction_logs(
        &self,
        address: Option<&Pubkey>,
    ) -> Option<Vec<TransactionLogInfo>> {
        self.transaction_log_collector
            .read()
            .unwrap()
            .get_logs_for_address(address)
    }

    /// Returns all the accounts stored in this slot
    pub fn get_all_accounts_modified_since_parent(&self) -> Vec<TransactionAccount> {
        self.rc.accounts.load_by_program_slot(self.slot(), None)
    }

    // if you want get_account_modified_since_parent without fixed_root, please define so...
    fn get_account_modified_since_parent_with_fixed_root(
        &self,
        pubkey: &Pubkey,
    ) -> Option<(AccountSharedData, Slot)> {
        let just_self: Ancestors = Ancestors::from(vec![self.slot()]);
        if let Some((account, slot)) = self.load_slow_with_fixed_root(&just_self, pubkey) {
            if slot == self.slot() {
                return Some((account, slot));
            }
        }
        None
    }

    pub fn get_largest_accounts(
        &self,
        num: usize,
        filter_by_address: &HashSet<Pubkey>,
        filter: AccountAddressFilter,
    ) -> ScanResult<Vec<(Pubkey, u64)>> {
        self.rc.accounts.load_largest_accounts(
            &self.ancestors,
            self.bank_id,
            num,
            filter_by_address,
            filter,
        )
    }

    /// Return the accumulated executed transaction count
    pub fn transaction_count(&self) -> u64 {
        self.transaction_count.load(Relaxed)
    }

    /// Returns the number of non-vote transactions processed without error
    /// since the most recent boot from snapshot or genesis.
    /// This value is not shared though the network, nor retained
    /// within snapshots, but is preserved in `Bank::new_from_parent`.
    pub fn non_vote_transaction_count_since_restart(&self) -> u64 {
        self.non_vote_transaction_count_since_restart.load(Relaxed)
    }

    /// Return the transaction count executed only in this bank
    pub fn executed_transaction_count(&self) -> u64 {
        self.transaction_count()
            .saturating_sub(self.parent().map_or(0, |parent| parent.transaction_count()))
    }

    pub fn transaction_error_count(&self) -> u64 {
        self.transaction_error_count.load(Relaxed)
    }

    pub fn transaction_entries_count(&self) -> u64 {
        self.transaction_entries_count.load(Relaxed)
    }

    pub fn transactions_per_entry_max(&self) -> u64 {
        self.transactions_per_entry_max.load(Relaxed)
    }

    fn increment_transaction_count(&self, tx_count: u64) {
        self.transaction_count.fetch_add(tx_count, Relaxed);
    }

    fn increment_non_vote_transaction_count_since_restart(&self, tx_count: u64) {
        self.non_vote_transaction_count_since_restart
            .fetch_add(tx_count, Relaxed);
    }

    pub fn signature_count(&self) -> u64 {
        self.signature_count.load(Relaxed)
    }

    fn increment_signature_count(&self, signature_count: u64) {
        self.signature_count.fetch_add(signature_count, Relaxed);
    }

    pub fn get_signature_status_processed_since_parent(
        &self,
        signature: &Signature,
    ) -> Option<Result<()>> {
        if let Some((slot, status)) = self.get_signature_status_slot(signature) {
            if slot <= self.slot() {
                return Some(status);
            }
        }
        None
    }

    pub fn get_signature_status_with_blockhash(
        &self,
        signature: &Signature,
        blockhash: &Hash,
    ) -> Option<Result<()>> {
        let rcache = self.status_cache.read().unwrap();
        rcache
            .get_status(signature, blockhash, &self.ancestors)
            .map(|v| v.1)
    }

    pub fn get_signature_status_slot(&self, signature: &Signature) -> Option<(Slot, Result<()>)> {
        let rcache = self.status_cache.read().unwrap();
        rcache.get_status_any_blockhash(signature, &self.ancestors)
    }

    pub fn get_signature_status(&self, signature: &Signature) -> Option<Result<()>> {
        self.get_signature_status_slot(signature).map(|v| v.1)
    }

    pub fn has_signature(&self, signature: &Signature) -> bool {
        self.get_signature_status_slot(signature).is_some()
    }

    /// Hash the `accounts` HashMap. This represents a validator's interpretation
    ///  of the delta of the ledger since the last vote and up to now
    fn hash_internal_state(&self) -> Hash {
        let slot = self.slot();
        let ignore = (!self.is_partitioned_rewards_feature_enabled()
            && (self
                .partitioned_epoch_rewards_config()
                .test_enable_partitioned_rewards
                && self.get_reward_calculation_num_blocks() == 0
                && self.partitioned_rewards_stake_account_stores_per_block() == u64::MAX))
            .then_some(sysvar::epoch_rewards::id());
        let accounts_delta_hash = self
            .rc
            .accounts
            .accounts_db
            .calculate_accounts_delta_hash_internal(
                slot,
                ignore,
                self.skipped_rewrites.lock().unwrap().clone(),
            );

        let mut signature_count_buf = [0u8; 8];
        LittleEndian::write_u64(&mut signature_count_buf[..], self.signature_count());

        let mut hash = hashv(&[
            self.parent_hash.as_ref(),
            accounts_delta_hash.0.as_ref(),
            &signature_count_buf,
            self.last_blockhash().as_ref(),
        ]);

        let epoch_accounts_hash = self.should_include_epoch_accounts_hash().then(|| {
            let epoch_accounts_hash = self.wait_get_epoch_accounts_hash();
            hash = hashv(&[hash.as_ref(), epoch_accounts_hash.as_ref().as_ref()]);
            epoch_accounts_hash
        });

        let buf = self
            .hard_forks
            .read()
            .unwrap()
            .get_hash_data(slot, self.parent_slot());
        if let Some(buf) = buf {
            let hard_forked_hash = extend_and_hash(&hash, &buf);
            warn!("hard fork at slot {slot} by hashing {buf:?}: {hash} => {hard_forked_hash}");
            hash = hard_forked_hash;
        }

        let bank_hash_stats = self
            .rc
            .accounts
            .accounts_db
            .get_bank_hash_stats(slot)
            .expect("No bank hash stats were found for this bank, that should not be possible");
        info!(
            "bank frozen: {slot} hash: {hash} accounts_delta: {} signature_count: {} last_blockhash: {} capitalization: {}{}, stats: {bank_hash_stats:?}",
            accounts_delta_hash.0,
            self.signature_count(),
            self.last_blockhash(),
            self.capitalization(),
            if let Some(epoch_accounts_hash) = epoch_accounts_hash {
                format!(", epoch_accounts_hash: {:?}", epoch_accounts_hash.as_ref())
            } else {
                "".to_string()
            }
        );
        hash
    }

    /// The epoch accounts hash is hashed into the bank's hash once per epoch at a predefined slot.
    /// Should it be included in *this* bank?
    fn should_include_epoch_accounts_hash(&self) -> bool {
        if !epoch_accounts_hash_utils::is_enabled_this_epoch(self) {
            return false;
        }

        let stop_slot = epoch_accounts_hash_utils::calculation_stop(self);
        self.parent_slot() < stop_slot && self.slot() >= stop_slot
    }

    /// If the epoch accounts hash should be included in this Bank, then fetch it.  If the EAH
    /// calculation has not completed yet, this fn will block until it does complete.
    fn wait_get_epoch_accounts_hash(&self) -> EpochAccountsHash {
        let (epoch_accounts_hash, measure) = measure!(self
            .rc
            .accounts
            .accounts_db
            .epoch_accounts_hash_manager
            .wait_get_epoch_accounts_hash());

        datapoint_info!(
            "bank-wait_get_epoch_accounts_hash",
            ("slot", self.slot() as i64, i64),
            ("waiting-time-us", measure.as_us() as i64, i64),
        );
        epoch_accounts_hash
    }

    /// Used by ledger tool to run a final hash calculation once all ledger replay has completed.
    /// This should not be called by validator code.
    pub fn run_final_hash_calc(&self, on_halt_store_hash_raw_data_for_debug: bool) {
        self.force_flush_accounts_cache();
        // note that this slot may not be a root
        _ = self.verify_accounts_hash(
            None,
            VerifyAccountsHashConfig {
                test_hash_calculation: false,
                ignore_mismatch: true,
                require_rooted_bank: false,
                run_in_background: false,
                store_hash_raw_data_for_debug: on_halt_store_hash_raw_data_for_debug,
            },
        );
    }

    /// Recalculate the hash_internal_state from the account stores. Would be used to verify a
    /// snapshot.
    /// return true if all is good
    /// Only called from startup or test code.
    #[must_use]
    fn verify_accounts_hash(
        &self,
        base: Option<(Slot, /*capitalization*/ u64)>,
        config: VerifyAccountsHashConfig,
    ) -> bool {
        let accounts = &self.rc.accounts;
        // Wait until initial hash calc is complete before starting a new hash calc.
        // This should only occur when we halt at a slot in ledger-tool.
        accounts
            .accounts_db
            .verify_accounts_hash_in_bg
            .wait_for_complete();

        if config.require_rooted_bank
            && !accounts
                .accounts_db
                .accounts_index
                .is_alive_root(self.slot())
        {
            if let Some(parent) = self.parent() {
                info!("{} is not a root, so attempting to verify bank hash on parent bank at slot: {}", self.slot(), parent.slot());
                return parent.verify_accounts_hash(base, config);
            } else {
                // this will result in mismatch errors
                // accounts hash calc doesn't include unrooted slots
                panic!("cannot verify bank hash when bank is not a root");
            }
        }
        let slot = self.slot();
        let ancestors = &self.ancestors;
        let cap = self.capitalization();
        let epoch_schedule = self.epoch_schedule();
        let rent_collector = self.rent_collector();
        if config.run_in_background {
            let ancestors = ancestors.clone();
            let accounts = Arc::clone(accounts);
            let epoch_schedule = epoch_schedule.clone();
            let rent_collector = rent_collector.clone();
            let accounts_ = Arc::clone(&accounts);
            accounts.accounts_db.verify_accounts_hash_in_bg.start(|| {
                Builder::new()
                    .name("solBgHashVerify".into())
                    .spawn(move || {
                        info!("Initial background accounts hash verification has started");
                        let result = accounts_.verify_accounts_hash_and_lamports(
                            slot,
                            cap,
                            base,
                            VerifyAccountsHashAndLamportsConfig {
                                ancestors: &ancestors,
                                test_hash_calculation: config.test_hash_calculation,
                                epoch_schedule: &epoch_schedule,
                                rent_collector: &rent_collector,
                                ignore_mismatch: config.ignore_mismatch,
                                store_detailed_debug_info: config.store_hash_raw_data_for_debug,
                                use_bg_thread_pool: true,
                            },
                        );
                        accounts_
                            .accounts_db
                            .verify_accounts_hash_in_bg
                            .background_finished();
                        info!("Initial background accounts hash verification has stopped");
                        result
                    })
                    .unwrap()
            });
            true // initial result is true. We haven't failed yet. If verification fails, we'll panic from bg thread.
        } else {
            let result = accounts.verify_accounts_hash_and_lamports(
                slot,
                cap,
                base,
                VerifyAccountsHashAndLamportsConfig {
                    ancestors,
                    test_hash_calculation: config.test_hash_calculation,
                    epoch_schedule,
                    rent_collector,
                    ignore_mismatch: config.ignore_mismatch,
                    store_detailed_debug_info: config.store_hash_raw_data_for_debug,
                    use_bg_thread_pool: false, // fg is waiting for this to run, so we can use the fg thread pool
                },
            );
            self.set_initial_accounts_hash_verification_completed();
            result
        }
    }

    /// Specify that initial verification has completed.
    /// Called internally when verification runs in the foreground thread.
    /// Also has to be called by some tests which don't do verification on startup.
    pub fn set_initial_accounts_hash_verification_completed(&self) {
        self.rc
            .accounts
            .accounts_db
            .verify_accounts_hash_in_bg
            .verification_complete();
    }

    /// return true if bg hash verification is complete
    /// return false if bg hash verification has not completed yet
    /// if hash verification failed, a panic will occur
    pub fn has_initial_accounts_hash_verification_completed(&self) -> bool {
        self.rc
            .accounts
            .accounts_db
            .verify_accounts_hash_in_bg
            .check_complete()
    }

    /// Get this bank's storages to use for snapshots.
    ///
    /// If a base slot is provided, return only the storages that are *higher* than this slot.
    pub fn get_snapshot_storages(&self, base_slot: Option<Slot>) -> Vec<Arc<AccountStorageEntry>> {
        // if a base slot is provided, request storages starting at the slot *after*
        let start_slot = base_slot.map_or(0, |slot| slot.saturating_add(1));
        // we want to *include* the storage at our slot
        let requested_slots = start_slot..=self.slot();

        self.rc
            .accounts
            .accounts_db
            .get_snapshot_storages(requested_slots)
            .0
    }

    #[must_use]
    fn verify_hash(&self) -> bool {
        assert!(self.is_frozen());
        let calculated_hash = self.hash_internal_state();
        let expected_hash = self.hash();

        if calculated_hash == expected_hash {
            true
        } else {
            warn!(
                "verify failed: slot: {}, {} (calculated) != {} (expected)",
                self.slot(),
                calculated_hash,
                expected_hash
            );
            false
        }
    }

    pub fn verify_transaction(
        &self,
        tx: VersionedTransaction,
        verification_mode: TransactionVerificationMode,
    ) -> Result<SanitizedTransaction> {
        let sanitized_tx = {
            let size =
                bincode::serialized_size(&tx).map_err(|_| TransactionError::SanitizeFailure)?;
            if size > PACKET_DATA_SIZE as u64 {
                return Err(TransactionError::SanitizeFailure);
            }
            let message_hash = if verification_mode == TransactionVerificationMode::FullVerification
            {
                tx.verify_and_hash_message()?
            } else {
                tx.message.hash()
            };

            SanitizedTransaction::try_create(tx, message_hash, None, self)
        }?;

        if verification_mode == TransactionVerificationMode::HashAndVerifyPrecompiles
            || verification_mode == TransactionVerificationMode::FullVerification
        {
            sanitized_tx.verify_precompiles(&self.feature_set)?;
        }

        Ok(sanitized_tx)
    }

    pub fn fully_verify_transaction(
        &self,
        tx: VersionedTransaction,
    ) -> Result<SanitizedTransaction> {
        self.verify_transaction(tx, TransactionVerificationMode::FullVerification)
    }

    /// only called from ledger-tool or tests
    fn calculate_capitalization(&self, debug_verify: bool) -> u64 {
        let is_startup = true;
        self.rc
            .accounts
            .accounts_db
            .verify_accounts_hash_in_bg
            .wait_for_complete();
        self.rc
            .accounts
            .accounts_db
            .update_accounts_hash_with_verify(
                // we have to use the index since the slot could be in the write cache still
                CalcAccountsHashDataSource::IndexForTests,
                debug_verify,
                self.slot(),
                &self.ancestors,
                None,
                self.epoch_schedule(),
                &self.rent_collector,
                is_startup,
            )
            .1
    }

    /// only called from tests or ledger tool
    pub fn calculate_and_verify_capitalization(&self, debug_verify: bool) -> bool {
        let calculated = self.calculate_capitalization(debug_verify);
        let expected = self.capitalization();
        if calculated == expected {
            true
        } else {
            warn!(
                "Capitalization mismatch: calculated: {} != expected: {}",
                calculated, expected
            );
            false
        }
    }

    /// Forcibly overwrites current capitalization by actually recalculating accounts' balances.
    /// This should only be used for developing purposes.
    pub fn set_capitalization(&self) -> u64 {
        let old = self.capitalization();
        // We cannot debug verify the hash calculation here because calculate_capitalization will use the index calculation due to callers using the write cache.
        // debug_verify only exists as an extra debugging step under the assumption that this code path is only used for tests. But, this is used by ledger-tool create-snapshot
        // for example.
        let debug_verify = false;
        self.capitalization
            .store(self.calculate_capitalization(debug_verify), Relaxed);
        old
    }

    /// Returns the `AccountsHash` that was calculated for this bank's slot
    ///
    /// This fn is used when creating a snapshot with ledger-tool, or when
    /// packaging a snapshot into an archive (used to get the `SnapshotHash`).
    pub fn get_accounts_hash(&self) -> Option<AccountsHash> {
        self.rc
            .accounts
            .accounts_db
            .get_accounts_hash(self.slot())
            .map(|(accounts_hash, _)| accounts_hash)
    }

    /// Returns the `IncrementalAccountsHash` that was calculated for this bank's slot
    ///
    /// This fn is used when creating an incremental snapshot with ledger-tool, or when
    /// packaging a snapshot into an archive (used to get the `SnapshotHash`).
    pub fn get_incremental_accounts_hash(&self) -> Option<IncrementalAccountsHash> {
        self.rc
            .accounts
            .accounts_db
            .get_incremental_accounts_hash(self.slot())
            .map(|(incremental_accounts_hash, _)| incremental_accounts_hash)
    }

    /// Returns the `SnapshotHash` for this bank's slot
    ///
    /// This fn is used at startup to verify the bank was rebuilt correctly.
    ///
    /// # Panics
    ///
    /// Panics if there is both-or-neither of an `AccountsHash` and an `IncrementalAccountsHash`
    /// for this bank's slot.  There may only be one or the other.
    pub fn get_snapshot_hash(&self) -> SnapshotHash {
        let accounts_hash = self.get_accounts_hash();
        let incremental_accounts_hash = self.get_incremental_accounts_hash();

        let accounts_hash = match (accounts_hash, incremental_accounts_hash) {
            (Some(_), Some(_)) => panic!("Both full and incremental accounts hashes are present for slot {}; it is ambiguous which one to use for the snapshot hash!", self.slot()),
            (Some(accounts_hash), None) => accounts_hash.into(),
            (None, Some(incremental_accounts_hash)) => incremental_accounts_hash.into(),
            (None, None) => panic!("accounts hash is required to get snapshot hash"),
        };
        let epoch_accounts_hash = self.get_epoch_accounts_hash_to_serialize();
        SnapshotHash::new(&accounts_hash, epoch_accounts_hash.as_ref())
    }

    pub fn get_thread_pool(&self) -> &ThreadPool {
        &self.rc.accounts.accounts_db.thread_pool_clean
    }

    pub fn load_account_into_read_cache(&self, key: &Pubkey) {
        self.rc
            .accounts
            .accounts_db
            .load_account_into_read_cache(&self.ancestors, key);
    }

    pub fn update_accounts_hash(
        &self,
        data_source: CalcAccountsHashDataSource,
        mut debug_verify: bool,
        is_startup: bool,
    ) -> AccountsHash {
        let (accounts_hash, total_lamports) = self
            .rc
            .accounts
            .accounts_db
            .update_accounts_hash_with_verify(
                data_source,
                debug_verify,
                self.slot(),
                &self.ancestors,
                Some(self.capitalization()),
                self.epoch_schedule(),
                &self.rent_collector,
                is_startup,
            );
        if total_lamports != self.capitalization() {
            datapoint_info!(
                "capitalization_mismatch",
                ("slot", self.slot(), i64),
                ("calculated_lamports", total_lamports, i64),
                ("capitalization", self.capitalization(), i64),
            );

            if !debug_verify {
                // cap mismatch detected. It has been logged to metrics above.
                // Run both versions of the calculation to attempt to get more info.
                debug_verify = true;
                self.rc
                    .accounts
                    .accounts_db
                    .update_accounts_hash_with_verify(
                        data_source,
                        debug_verify,
                        self.slot(),
                        &self.ancestors,
                        Some(self.capitalization()),
                        self.epoch_schedule(),
                        &self.rent_collector,
                        is_startup,
                    );
            }

            panic!(
                "capitalization_mismatch. slot: {}, calculated_lamports: {}, capitalization: {}",
                self.slot(),
                total_lamports,
                self.capitalization()
            );
        }
        accounts_hash
    }

    /// Calculate the incremental accounts hash from `base_slot` to `self`
    pub fn update_incremental_accounts_hash(&self, base_slot: Slot) -> IncrementalAccountsHash {
        let config = CalcAccountsHashConfig {
            use_bg_thread_pool: true,
            check_hash: false,
            ancestors: None, // does not matter, will not be used
            epoch_schedule: &self.epoch_schedule,
            rent_collector: &self.rent_collector,
            store_detailed_debug_info_on_failure: false,
        };
        let storages = self.get_snapshot_storages(Some(base_slot));
        let sorted_storages = SortedStorages::new(&storages);
        self.rc
            .accounts
            .accounts_db
            .update_incremental_accounts_hash(
                &config,
                &sorted_storages,
                self.slot(),
                HashStats::default(),
            )
            .unwrap() // unwrap here will never fail since check_hash = false
            .0
    }

    /// A snapshot bank should be purged of 0 lamport accounts which are not part of the hash
    /// calculation and could shield other real accounts.
    pub fn verify_snapshot_bank(
        &self,
        test_hash_calculation: bool,
        skip_shrink: bool,
        force_clean: bool,
        last_full_snapshot_slot: Slot,
        base: Option<(Slot, /*capitalization*/ u64)>,
    ) -> bool {
        let (_, clean_time_us) = measure_us!({
            let should_clean = force_clean || (!skip_shrink && self.slot() > 0);
            if should_clean {
                info!("Cleaning...");
                // We cannot clean past the last full snapshot's slot because we are about to
                // perform an accounts hash calculation *up to that slot*.  If we cleaned *past*
                // that slot, then accounts could be removed from older storages, which would
                // change the accounts hash.
                self.rc.accounts.accounts_db.clean_accounts(
                    Some(last_full_snapshot_slot),
                    true,
                    Some(last_full_snapshot_slot),
                    self.epoch_schedule(),
                );
                info!("Cleaning... Done.");
            } else {
                info!("Cleaning... Skipped.");
            }
        });

        let (_, shrink_time_us) = measure_us!({
            let should_shrink = !skip_shrink && self.slot() > 0;
            if should_shrink {
                info!("Shrinking...");
                self.rc.accounts.accounts_db.shrink_all_slots(
                    true,
                    Some(last_full_snapshot_slot),
                    self.epoch_schedule(),
                );
                info!("Shrinking... Done.");
            } else {
                info!("Shrinking... Skipped.");
            }
        });

        let (verified_accounts, verify_accounts_time_us) = measure_us!({
            let should_verify_accounts = !self.rc.accounts.accounts_db.skip_initial_hash_calc;
            if should_verify_accounts {
                info!("Verifying accounts...");
                let verified = self.verify_accounts_hash(
                    base,
                    VerifyAccountsHashConfig {
                        test_hash_calculation,
                        ignore_mismatch: false,
                        require_rooted_bank: false,
                        run_in_background: true,
                        store_hash_raw_data_for_debug: false,
                    },
                );
                info!("Verifying accounts... In background.");
                verified
            } else {
                info!("Verifying accounts... Skipped.");
                self.rc
                    .accounts
                    .accounts_db
                    .verify_accounts_hash_in_bg
                    .verification_complete();
                true
            }
        });

        info!("Verifying bank...");
        let (verified_bank, verify_bank_time_us) = measure_us!(self.verify_hash());
        info!("Verifying bank... Done.");

        datapoint_info!(
            "verify_snapshot_bank",
            ("clean_us", clean_time_us, i64),
            ("shrink_us", shrink_time_us, i64),
            ("verify_accounts_us", verify_accounts_time_us, i64),
            ("verify_bank_us", verify_bank_time_us, i64),
        );

        verified_accounts && verified_bank
    }

    /// Return the number of hashes per tick
    pub fn hashes_per_tick(&self) -> &Option<u64> {
        &self.hashes_per_tick
    }

    /// Return the number of ticks per slot
    pub fn ticks_per_slot(&self) -> u64 {
        self.ticks_per_slot
    }

    /// Return the number of slots per year
    pub fn slots_per_year(&self) -> f64 {
        self.slots_per_year
    }

    /// Return the number of ticks since genesis.
    pub fn tick_height(&self) -> u64 {
        self.tick_height.load(Relaxed)
    }

    /// Return the inflation parameters of the Bank
    pub fn inflation(&self) -> Inflation {
        *self.inflation.read().unwrap()
    }

    /// Return the rent collector for this Bank
    pub fn rent_collector(&self) -> &RentCollector {
        &self.rent_collector
    }

    /// Return the total capitalization of the Bank
    pub fn capitalization(&self) -> u64 {
        self.capitalization.load(Relaxed)
    }

    /// Return this bank's max_tick_height
    pub fn max_tick_height(&self) -> u64 {
        self.max_tick_height
    }

    /// Return the block_height of this bank
    pub fn block_height(&self) -> u64 {
        self.block_height
    }

    /// Return the number of slots per epoch for the given epoch
    pub fn get_slots_in_epoch(&self, epoch: Epoch) -> u64 {
        self.epoch_schedule().get_slots_in_epoch(epoch)
    }

    /// returns the epoch for which this bank's leader_schedule_slot_offset and slot would
    ///  need to cache leader_schedule
    pub fn get_leader_schedule_epoch(&self, slot: Slot) -> Epoch {
        self.epoch_schedule().get_leader_schedule_epoch(slot)
    }

    /// a bank-level cache of vote accounts and stake delegation info
    fn update_stakes_cache(
        &self,
        txs: &[SanitizedTransaction],
        execution_results: &[TransactionExecutionResult],
        loaded_txs: &[TransactionLoadResult],
    ) {
        debug_assert_eq!(txs.len(), execution_results.len());
        debug_assert_eq!(txs.len(), loaded_txs.len());
        let new_warmup_cooldown_rate_epoch = self.new_warmup_cooldown_rate_epoch();
        izip!(txs, execution_results, loaded_txs)
            .filter(|(_, execution_result, _)| execution_result.was_executed_successfully())
            .flat_map(|(tx, _, (load_result, _))| {
                load_result.iter().flat_map(|loaded_transaction| {
                    let num_account_keys = tx.message().account_keys().len();
                    loaded_transaction.accounts.iter().take(num_account_keys)
                })
            })
            .for_each(|(pubkey, account)| {
                // note that this could get timed to: self.rc.accounts.accounts_db.stats.stakes_cache_check_and_store_us,
                //  but this code path is captured separately in ExecuteTimingType::UpdateStakesCacheUs
                self.stakes_cache
                    .check_and_store(pubkey, account, new_warmup_cooldown_rate_epoch);
            });
    }

    pub fn staked_nodes(&self) -> Arc<HashMap<Pubkey, u64>> {
        self.stakes_cache.stakes().staked_nodes()
    }

    /// current vote accounts for this bank along with the stake
    ///   attributed to each account
    pub fn vote_accounts(&self) -> Arc<VoteAccountsHashMap> {
        let stakes = self.stakes_cache.stakes();
        Arc::from(stakes.vote_accounts())
    }

    /// Vote account for the given vote account pubkey.
    pub fn get_vote_account(&self, vote_account: &Pubkey) -> Option<VoteAccount> {
        let stakes = self.stakes_cache.stakes();
        let vote_account = stakes.vote_accounts().get(vote_account)?;
        Some(vote_account.clone())
    }

    /// Get the EpochStakes for a given epoch
    pub fn epoch_stakes(&self, epoch: Epoch) -> Option<&EpochStakes> {
        self.epoch_stakes.get(&epoch)
    }

    pub fn epoch_stakes_map(&self) -> &HashMap<Epoch, EpochStakes> {
        &self.epoch_stakes
    }

    pub fn epoch_staked_nodes(&self, epoch: Epoch) -> Option<Arc<HashMap<Pubkey, u64>>> {
        Some(self.epoch_stakes.get(&epoch)?.stakes().staked_nodes())
    }

    /// vote accounts for the specific epoch along with the stake
    ///   attributed to each account
    pub fn epoch_vote_accounts(&self, epoch: Epoch) -> Option<&VoteAccountsHashMap> {
        let epoch_stakes = self.epoch_stakes.get(&epoch)?.stakes();
        Some(epoch_stakes.vote_accounts().as_ref())
    }

    /// Get the fixed authorized voter for the given vote account for the
    /// current epoch
    pub fn epoch_authorized_voter(&self, vote_account: &Pubkey) -> Option<&Pubkey> {
        self.epoch_stakes
            .get(&self.epoch)
            .expect("Epoch stakes for bank's own epoch must exist")
            .epoch_authorized_voters()
            .get(vote_account)
    }

    /// Get the fixed set of vote accounts for the given node id for the
    /// current epoch
    pub fn epoch_vote_accounts_for_node_id(&self, node_id: &Pubkey) -> Option<&NodeVoteAccounts> {
        self.epoch_stakes
            .get(&self.epoch)
            .expect("Epoch stakes for bank's own epoch must exist")
            .node_id_to_vote_accounts()
            .get(node_id)
    }

    /// Get the fixed total stake of all vote accounts for current epoch
    pub fn total_epoch_stake(&self) -> u64 {
        self.epoch_stakes
            .get(&self.epoch)
            .expect("Epoch stakes for bank's own epoch must exist")
            .total_stake()
    }

    /// Get the fixed stake of the given vote account for the current epoch
    pub fn epoch_vote_account_stake(&self, vote_account: &Pubkey) -> u64 {
        *self
            .epoch_vote_accounts(self.epoch())
            .expect("Bank epoch vote accounts must contain entry for the bank's own epoch")
            .get(vote_account)
            .map(|(stake, _)| stake)
            .unwrap_or(&0)
    }

    /// given a slot, return the epoch and offset into the epoch this slot falls
    /// e.g. with a fixed number for slots_per_epoch, the calculation is simply:
    ///
    ///  ( slot/slots_per_epoch, slot % slots_per_epoch )
    ///
    pub fn get_epoch_and_slot_index(&self, slot: Slot) -> (Epoch, SlotIndex) {
        self.epoch_schedule().get_epoch_and_slot_index(slot)
    }

    pub fn get_epoch_info(&self) -> EpochInfo {
        let absolute_slot = self.slot();
        let block_height = self.block_height();
        let (epoch, slot_index) = self.get_epoch_and_slot_index(absolute_slot);
        let slots_in_epoch = self.get_slots_in_epoch(epoch);
        let transaction_count = Some(self.transaction_count());
        EpochInfo {
            epoch,
            slot_index,
            slots_in_epoch,
            absolute_slot,
            block_height,
            transaction_count,
        }
    }

    pub fn is_empty(&self) -> bool {
        !self.is_delta.load(Relaxed)
    }

    pub fn add_mockup_builtin(
        &mut self,
        program_id: Pubkey,
        builtin_function: BuiltinFunctionWithContext,
    ) {
        self.add_builtin(
            program_id,
            "mockup".to_string(),
            LoadedProgram::new_builtin(self.slot, 0, builtin_function),
        );
    }

    /// Add a built-in program
    pub fn add_builtin(&mut self, program_id: Pubkey, name: String, builtin: LoadedProgram) {
        debug!("Adding program {} under {:?}", name, program_id);
        self.add_builtin_account(name.as_str(), &program_id, false);
        self.builtin_programs.insert(program_id);
        self.loaded_programs_cache
            .write()
            .unwrap()
            .assign_program(program_id, Arc::new(builtin));
        debug!("Added program {} under {:?}", name, program_id);
    }

    /// Remove a built-in instruction processor
    pub fn remove_builtin(&mut self, program_id: Pubkey, name: String) {
        debug!("Removing program {}", program_id);
        // Don't remove the account since the bank expects the account state to
        // be idempotent
        self.add_builtin(
            program_id,
            name,
            LoadedProgram::new_tombstone(self.slot, LoadedProgramType::Closed),
        );
        debug!("Removed program {}", program_id);
    }

    pub fn add_precompile(&mut self, program_id: &Pubkey) {
        debug!("Adding precompiled program {}", program_id);
        self.add_precompiled_account(program_id);
        debug!("Added precompiled program {:?}", program_id);
    }

    // Call AccountsDb::clean_accounts()
    //
    // This fn is meant to be called by the snapshot handler in Accounts Background Service.  If
    // calling from elsewhere, ensure the same invariants hold/expectations are met.
    pub(crate) fn clean_accounts(&self, last_full_snapshot_slot: Option<Slot>) {
        // Don't clean the slot we're snapshotting because it may have zero-lamport
        // accounts that were included in the bank delta hash when the bank was frozen,
        // and if we clean them here, any newly created snapshot's hash for this bank
        // may not match the frozen hash.
        //
        // So when we're snapshotting, the highest slot to clean is lowered by one.
        let highest_slot_to_clean = self.slot().saturating_sub(1);

        self.rc.accounts.accounts_db.clean_accounts(
            Some(highest_slot_to_clean),
            false,
            last_full_snapshot_slot,
            self.epoch_schedule(),
        );
    }

    pub fn print_accounts_stats(&self) {
        self.rc.accounts.accounts_db.print_accounts_stats("");
    }

    pub fn shrink_candidate_slots(&self) -> usize {
        self.rc
            .accounts
            .accounts_db
            .shrink_candidate_slots(self.epoch_schedule())
    }

    pub(crate) fn shrink_ancient_slots(&self) {
        self.rc
            .accounts
            .accounts_db
            .shrink_ancient_slots(self.epoch_schedule())
    }

    pub fn validate_fee_collector_account(&self) -> bool {
        self.feature_set
            .is_active(&feature_set::validate_fee_collector_account::id())
    }

    pub fn read_cost_tracker(&self) -> LockResult<RwLockReadGuard<CostTracker>> {
        self.cost_tracker.read()
    }

    pub fn write_cost_tracker(&self) -> LockResult<RwLockWriteGuard<CostTracker>> {
        self.cost_tracker.write()
    }

    // Check if the wallclock time from bank creation to now has exceeded the allotted
    // time for transaction processing
    pub fn should_bank_still_be_processing_txs(
        bank_creation_time: &Instant,
        max_tx_ingestion_nanos: u128,
    ) -> bool {
        // Do this check outside of the PoH lock, hence not a method on PohRecorder
        bank_creation_time.elapsed().as_nanos() <= max_tx_ingestion_nanos
    }

    pub fn deactivate_feature(&mut self, id: &Pubkey) {
        let mut feature_set = Arc::make_mut(&mut self.feature_set).clone();
        feature_set.active.remove(id);
        feature_set.inactive.insert(*id);
        self.feature_set = Arc::new(feature_set);
    }

    pub fn activate_feature(&mut self, id: &Pubkey) {
        let mut feature_set = Arc::make_mut(&mut self.feature_set).clone();
        feature_set.inactive.remove(id);
        feature_set.active.insert(*id, 0);
        self.feature_set = Arc::new(feature_set);
    }

    pub fn fill_bank_with_ticks_for_tests(&self) {
        self.do_fill_bank_with_ticks_for_tests(&BankWithScheduler::no_scheduler_available())
    }

    pub(crate) fn do_fill_bank_with_ticks_for_tests(&self, scheduler: &InstalledSchedulerRwLock) {
        if self.tick_height.load(Relaxed) < self.max_tick_height {
            let last_blockhash = self.last_blockhash();
            while self.last_blockhash() == last_blockhash {
                self.register_tick(&Hash::new_unique(), scheduler)
            }
        } else {
            warn!("Bank already reached max tick height, cannot fill it with more ticks");
        }
    }

    // This is called from snapshot restore AND for each epoch boundary
    // The entire code path herein must be idempotent
    fn apply_feature_activations(
        &mut self,
        caller: ApplyFeatureActivationsCaller,
        debug_do_not_add_builtins: bool,
    ) {
        use ApplyFeatureActivationsCaller as Caller;
        let allow_new_activations = match caller {
            Caller::FinishInit => false,
            Caller::NewFromParent => true,
            Caller::WarpFromParent => false,
        };
        let (feature_set, new_feature_activations) =
            self.compute_active_feature_set(allow_new_activations);
        self.feature_set = Arc::new(feature_set);

        // Update activation slot of features in `new_feature_activations`
        for feature_id in new_feature_activations.iter() {
            if let Some(mut account) = self.get_account_with_fixed_root(feature_id) {
                if let Some(mut feature) = feature::from_account(&account) {
                    feature.activated_at = Some(self.slot());
                    if feature::to_account(&feature, &mut account).is_some() {
                        self.store_account(feature_id, &account);
                    }
                    info!("Feature {} activated at slot {}", feature_id, self.slot());
                }
            }
        }

        if new_feature_activations.contains(&feature_set::pico_inflation::id()) {
            *self.inflation.write().unwrap() = Inflation::pico();
            self.fee_rate_governor.burn_percent = 50; // 50% fee burn
            self.rent_collector.rent.burn_percent = 50; // 50% rent burn
        }

        if !new_feature_activations.is_disjoint(&self.feature_set.full_inflation_features_enabled())
        {
            *self.inflation.write().unwrap() = Inflation::full();
            self.fee_rate_governor.burn_percent = 50; // 50% fee burn
            self.rent_collector.rent.burn_percent = 50; // 50% rent burn
        }

        if !debug_do_not_add_builtins {
            self.apply_builtin_program_feature_transitions(
                allow_new_activations,
                &new_feature_activations,
            );
        }

        if new_feature_activations.contains(&feature_set::update_hashes_per_tick::id()) {
            self.apply_updated_hashes_per_tick(DEFAULT_HASHES_PER_TICK);
        }

        if new_feature_activations.contains(&feature_set::update_hashes_per_tick2::id()) {
            self.apply_updated_hashes_per_tick(UPDATED_HASHES_PER_TICK2);
        }

        if new_feature_activations.contains(&feature_set::update_hashes_per_tick3::id()) {
            self.apply_updated_hashes_per_tick(UPDATED_HASHES_PER_TICK3);
        }

        if new_feature_activations.contains(&feature_set::update_hashes_per_tick4::id()) {
            self.apply_updated_hashes_per_tick(UPDATED_HASHES_PER_TICK4);
        }

        if new_feature_activations.contains(&feature_set::update_hashes_per_tick5::id()) {
            self.apply_updated_hashes_per_tick(UPDATED_HASHES_PER_TICK5);
        }

        if new_feature_activations.contains(&feature_set::update_hashes_per_tick6::id()) {
            self.apply_updated_hashes_per_tick(UPDATED_HASHES_PER_TICK6);
        }
    }

    fn apply_updated_hashes_per_tick(&mut self, hashes_per_tick: u64) {
        info!(
            "Activating update_hashes_per_tick {} at slot {}",
            hashes_per_tick,
            self.slot(),
        );
        self.hashes_per_tick = Some(hashes_per_tick);
    }

    fn adjust_sysvar_balance_for_rent(&self, account: &mut AccountSharedData) {
        account.set_lamports(
            self.get_minimum_balance_for_rent_exemption(account.data().len())
                .max(account.lamports()),
        );
    }

    /// Compute the active feature set based on the current bank state,
    /// and return it together with the set of newly activated features.
    fn compute_active_feature_set(&self, include_pending: bool) -> (FeatureSet, HashSet<Pubkey>) {
        let mut active = self.feature_set.active.clone();
        let mut inactive = HashSet::new();
        let mut pending = HashSet::new();
        let slot = self.slot();

        for feature_id in &self.feature_set.inactive {
            let mut activated = None;
            if let Some(account) = self.get_account_with_fixed_root(feature_id) {
                if let Some(feature) = feature::from_account(&account) {
                    match feature.activated_at {
                        None if include_pending => {
                            // Feature activation is pending
                            pending.insert(*feature_id);
                            activated = Some(slot);
                        }
                        Some(activation_slot) if slot >= activation_slot => {
                            // Feature has been activated already
                            activated = Some(activation_slot);
                        }
                        _ => {}
                    }
                }
            }
            if let Some(slot) = activated {
                active.insert(*feature_id, slot);
            } else {
                inactive.insert(*feature_id);
            }
        }

        (FeatureSet { active, inactive }, pending)
    }

    fn apply_builtin_program_feature_transitions(
        &mut self,
        only_apply_transitions_for_new_features: bool,
        new_feature_activations: &HashSet<Pubkey>,
    ) {
        for builtin in BUILTINS.iter() {
            if let Some(feature_id) = builtin.feature_id {
                let should_apply_action_for_feature_transition =
                    if only_apply_transitions_for_new_features {
                        new_feature_activations.contains(&feature_id)
                    } else {
                        self.feature_set.is_active(&feature_id)
                    };
                if should_apply_action_for_feature_transition {
                    self.add_builtin(
                        builtin.program_id,
                        builtin.name.to_string(),
                        LoadedProgram::new_builtin(
                            self.feature_set.activated_slot(&feature_id).unwrap_or(0),
                            builtin.name.len(),
                            builtin.entrypoint,
                        ),
                    );
                }
            }
        }
        for precompile in get_precompiles() {
            let should_add_precompile = precompile
                .feature
                .as_ref()
                .map(|feature_id| self.feature_set.is_active(feature_id))
                .unwrap_or(false);
            if should_add_precompile {
                self.add_precompile(&precompile.program_id);
            }
        }
    }

    /// Use to replace programs by feature activation
    #[allow(dead_code)]
    fn replace_program_account(
        &mut self,
        old_address: &Pubkey,
        new_address: &Pubkey,
        datapoint_name: &'static str,
    ) {
        if let Some(old_account) = self.get_account_with_fixed_root(old_address) {
            if let Some(new_account) = self.get_account_with_fixed_root(new_address) {
                datapoint_info!(datapoint_name, ("slot", self.slot, i64));

                // Burn lamports in the old account
                self.capitalization
                    .fetch_sub(old_account.lamports(), Relaxed);

                // Transfer new account to old account
                self.store_account(old_address, &new_account);

                // Clear new account
                self.store_account(new_address, &AccountSharedData::default());

                // Unload a program from the bank's cache
                self.loaded_programs_cache
                    .write()
                    .unwrap()
                    .remove_programs([*old_address].into_iter());

                self.calculate_and_update_accounts_data_size_delta_off_chain(
                    old_account.data().len(),
                    new_account.data().len(),
                );
            }
        }
    }

    /// Get all the accounts for this bank and calculate stats
    pub fn get_total_accounts_stats(&self) -> ScanResult<TotalAccountsStats> {
        let accounts = self.get_all_accounts()?;
        Ok(self.calculate_total_accounts_stats(
            accounts
                .iter()
                .map(|(pubkey, account, _slot)| (pubkey, account)),
        ))
    }

    /// Given all the accounts for a bank, calculate stats
    pub fn calculate_total_accounts_stats<'a>(
        &self,
        accounts: impl Iterator<Item = (&'a Pubkey, &'a AccountSharedData)>,
    ) -> TotalAccountsStats {
        let rent_collector = self.rent_collector();
        let mut total_accounts_stats = TotalAccountsStats::default();
        accounts.for_each(|(pubkey, account)| {
            total_accounts_stats.accumulate_account(pubkey, account, rent_collector);
        });

        total_accounts_stats
    }

    /// Get the EAH that will be used by snapshots
    ///
    /// Since snapshots are taken on roots, if the bank is in the EAH calculation window then an
    /// EAH *must* be included.  This means if an EAH calculation is currently in-flight we will
    /// wait for it to complete.
    pub fn get_epoch_accounts_hash_to_serialize(&self) -> Option<EpochAccountsHash> {
        let should_get_epoch_accounts_hash = epoch_accounts_hash_utils::is_enabled_this_epoch(self)
            && epoch_accounts_hash_utils::is_in_calculation_window(self);
        if !should_get_epoch_accounts_hash {
            return None;
        }

        let (epoch_accounts_hash, measure) = measure!(self
            .rc
            .accounts
            .accounts_db
            .epoch_accounts_hash_manager
            .wait_get_epoch_accounts_hash());

        datapoint_info!(
            "bank-get_epoch_accounts_hash_to_serialize",
            ("slot", self.slot(), i64),
            ("waiting-time-us", measure.as_us(), i64),
        );
        Some(epoch_accounts_hash)
    }

    /// Return the epoch_reward_status field on the bank to serialize
    /// Returns none if we are NOT in the reward interval.
    pub(crate) fn get_epoch_reward_status_to_serialize(&self) -> Option<&EpochRewardStatus> {
        matches!(self.epoch_reward_status, EpochRewardStatus::Active(_))
            .then_some(&self.epoch_reward_status)
    }

    /// Convenience fn to get the Epoch Accounts Hash
    pub fn epoch_accounts_hash(&self) -> Option<EpochAccountsHash> {
        self.rc
            .accounts
            .accounts_db
            .epoch_accounts_hash_manager
            .try_get_epoch_accounts_hash()
    }

    /// Checks a batch of sanitized transactions again bank for age and status
    pub fn check_transactions_with_forwarding_delay(
        &self,
        transactions: &[SanitizedTransaction],
        filter: &[transaction::Result<()>],
        forward_transactions_to_leader_at_slot_offset: u64,
    ) -> Vec<TransactionCheckResult> {
        let mut error_counters = TransactionErrorMetrics::default();
        // The following code also checks if the blockhash for a transaction is too old
        // The check accounts for
        //  1. Transaction forwarding delay
        //  2. The slot at which the next leader will actually process the transaction
        // Drop the transaction if it will expire by the time the next node receives and processes it
        let api = perf_libs::api();
        let max_tx_fwd_delay = if api.is_none() {
            MAX_TRANSACTION_FORWARDING_DELAY
        } else {
            MAX_TRANSACTION_FORWARDING_DELAY_GPU
        };

        self.check_transactions(
            transactions,
            filter,
            (MAX_PROCESSING_AGE)
                .saturating_sub(max_tx_fwd_delay)
                .saturating_sub(forward_transactions_to_leader_at_slot_offset as usize),
            &mut error_counters,
        )
    }

    pub fn is_in_slot_hashes_history(&self, slot: &Slot) -> bool {
        if slot < &self.slot {
            if let Ok(sysvar_cache) = self.sysvar_cache.read() {
                if let Ok(slot_hashes) = sysvar_cache.get_slot_hashes() {
                    return slot_hashes.get(slot).is_some();
                }
            }
        }
        false
    }
}

#[cfg(feature = "dev-context-only-utils")]
impl Bank {
    pub fn wrap_with_bank_forks_for_tests(self) -> (Arc<Self>, Arc<RwLock<BankForks>>) {
        let bank_forks = BankForks::new_rw_arc(self);
        let bank = bank_forks.read().unwrap().root_bank();
        (bank, bank_forks)
    }

    pub fn default_for_tests() -> Self {
        let accounts_db = AccountsDb::default_for_tests();
        let accounts = Accounts::new(Arc::new(accounts_db));
        Self::default_with_accounts(accounts)
    }

    pub fn new_with_bank_forks_for_tests(
        genesis_config: &GenesisConfig,
    ) -> (Arc<Self>, Arc<RwLock<BankForks>>) {
        let bank = Self::new_for_tests(genesis_config);
        bank.wrap_with_bank_forks_for_tests()
    }

    pub fn new_for_tests(genesis_config: &GenesisConfig) -> Self {
        Self::new_for_tests_with_config(genesis_config, BankTestConfig::default())
    }

    pub fn new_with_mockup_builtin_for_tests(
        genesis_config: &GenesisConfig,
        program_id: Pubkey,
        builtin_function: BuiltinFunctionWithContext,
    ) -> (Arc<Self>, Arc<RwLock<BankForks>>) {
        let mut bank = Self::new_for_tests(genesis_config);
        bank.add_mockup_builtin(program_id, builtin_function);
        bank.wrap_with_bank_forks_for_tests()
    }

    pub fn new_for_tests_with_config(
        genesis_config: &GenesisConfig,
        test_config: BankTestConfig,
    ) -> Self {
        Self::new_with_config_for_tests(
            genesis_config,
            test_config.secondary_indexes,
            AccountShrinkThreshold::default(),
        )
    }

    pub fn new_no_wallclock_throttle_for_tests(
        genesis_config: &GenesisConfig,
    ) -> (Arc<Self>, Arc<RwLock<BankForks>>) {
        let mut bank = Self::new_for_tests(genesis_config);

        bank.ns_per_slot = std::u128::MAX;
        bank.wrap_with_bank_forks_for_tests()
    }

    pub(crate) fn new_with_config_for_tests(
        genesis_config: &GenesisConfig,
        account_indexes: AccountSecondaryIndexes,
        shrink_ratio: AccountShrinkThreshold,
    ) -> Self {
        Self::new_with_paths_for_tests(
            genesis_config,
            Arc::new(RuntimeConfig::default()),
            Vec::new(),
            account_indexes,
            shrink_ratio,
        )
    }

    pub fn new_with_paths_for_tests(
        genesis_config: &GenesisConfig,
        runtime_config: Arc<RuntimeConfig>,
        paths: Vec<PathBuf>,
        account_indexes: AccountSecondaryIndexes,
        shrink_ratio: AccountShrinkThreshold,
    ) -> Self {
        Self::new_with_paths(
            genesis_config,
            runtime_config,
            paths,
            None,
            None,
            account_indexes,
            shrink_ratio,
            false,
            Some(ACCOUNTS_DB_CONFIG_FOR_TESTING),
            None,
            Some(Pubkey::new_unique()),
            Arc::default(),
        )
    }

    pub fn new_for_benches(genesis_config: &GenesisConfig) -> Self {
        Self::new_with_paths_for_benches(genesis_config, Vec::new())
    }

    /// Intended for use by benches only.
    /// create new bank with the given config and paths.
    pub fn new_with_paths_for_benches(genesis_config: &GenesisConfig, paths: Vec<PathBuf>) -> Self {
        Self::new_with_paths(
            genesis_config,
            Arc::<RuntimeConfig>::default(),
            paths,
            None,
            None,
            AccountSecondaryIndexes::default(),
            AccountShrinkThreshold::default(),
            false,
            Some(ACCOUNTS_DB_CONFIG_FOR_BENCHMARKS),
            None,
            Some(Pubkey::new_unique()),
            Arc::default(),
        )
    }

    /// Prepare a transaction batch from a list of legacy transactions. Used for tests only.
    pub fn prepare_batch_for_tests(&self, txs: Vec<Transaction>) -> TransactionBatch {
        let transaction_account_lock_limit = self.get_transaction_account_lock_limit();
        let sanitized_txs = txs
            .into_iter()
            .map(SanitizedTransaction::from_transaction_for_tests)
            .collect::<Vec<_>>();
        let lock_results = self
            .rc
            .accounts
            .lock_accounts(sanitized_txs.iter(), transaction_account_lock_limit);
        TransactionBatch::new(lock_results, self, Cow::Owned(sanitized_txs))
    }

    /// Set the initial accounts data size
    /// NOTE: This fn is *ONLY FOR TESTS*
    pub fn set_accounts_data_size_initial_for_tests(&mut self, amount: u64) {
        self.accounts_data_size_initial = amount;
    }

    /// Update the accounts data size off-chain delta
    /// NOTE: This fn is *ONLY FOR TESTS*
    pub fn update_accounts_data_size_delta_off_chain_for_tests(&self, amount: i64) {
        self.update_accounts_data_size_delta_off_chain(amount)
    }

    #[cfg(test)]
    fn restore_old_behavior_for_fragile_tests(&self) {
        self.lazy_rent_collection.store(true, Relaxed);
    }

    /// Process multiple transaction in a single batch. This is used for benches and unit tests.
    ///
    /// # Panics
    ///
    /// Panics if any of the transactions do not pass sanitization checks.
    #[must_use]
    pub fn process_transactions<'a>(
        &self,
        txs: impl Iterator<Item = &'a Transaction>,
    ) -> Vec<Result<()>> {
        self.try_process_transactions(txs).unwrap()
    }

    /// Process entry transactions in a single batch. This is used for benches and unit tests.
    ///
    /// # Panics
    ///
    /// Panics if any of the transactions do not pass sanitization checks.
    #[must_use]
    pub fn process_entry_transactions(&self, txs: Vec<VersionedTransaction>) -> Vec<Result<()>> {
        self.try_process_entry_transactions(txs).unwrap()
    }

    #[cfg(test)]
    pub fn flush_accounts_cache_slot_for_tests(&self) {
        self.rc
            .accounts
            .accounts_db
            .flush_accounts_cache_slot_for_tests(self.slot())
    }

    /// This is only valid to call from tests.
    /// block until initial accounts hash verification has completed
    pub fn wait_for_initial_accounts_hash_verification_completed_for_tests(&self) {
        self.rc
            .accounts
            .accounts_db
            .verify_accounts_hash_in_bg
            .wait_for_complete()
    }

    pub fn update_accounts_hash_for_tests(&self) -> AccountsHash {
        self.update_accounts_hash(CalcAccountsHashDataSource::IndexForTests, false, false)
    }

    pub fn new_program_cache_for_tx_batch_for_slot(&self, slot: Slot) -> LoadedProgramsForTxBatch {
        LoadedProgramsForTxBatch::new_from_cache(
            slot,
            self.epoch_schedule.get_epoch(slot),
            &self.loaded_programs_cache.read().unwrap(),
        )
    }
}

/// Compute how much an account has changed size.  This function is useful when the data size delta
/// needs to be computed and passed to an `update_accounts_data_size_delta` function.
fn calculate_data_size_delta(old_data_size: usize, new_data_size: usize) -> i64 {
    assert!(old_data_size <= i64::MAX as usize);
    assert!(new_data_size <= i64::MAX as usize);
    let old_data_size = old_data_size as i64;
    let new_data_size = new_data_size as i64;

    new_data_size.saturating_sub(old_data_size)
}

/// Since `apply_feature_activations()` has different behavior depending on its caller, enumerate
/// those callers explicitly.
#[derive(Debug, Copy, Clone, Eq, PartialEq)]
enum ApplyFeatureActivationsCaller {
    FinishInit,
    NewFromParent,
    WarpFromParent,
}

/// Return the computed values from `collect_rent_from_accounts()`
///
/// Since `collect_rent_from_accounts()` is running in parallel, instead of updating the
/// atomics/shared data inside this function, return those values in this struct for the caller to
/// process later.
#[derive(Debug, Default)]
struct CollectRentFromAccountsInfo {
    skipped_rewrites: Vec<(Pubkey, AccountHash)>,
    rent_collected_info: CollectedInfo,
    rent_rewards: Vec<(Pubkey, RewardInfo)>,
    time_collecting_rent_us: u64,
    time_storing_accounts_us: u64,
    num_accounts: usize,
}

/// Return the computed values—of each iteration in the parallel loop inside
/// `collect_rent_in_partition()`—and then perform a reduce on all of them.
#[derive(Debug, Default)]
struct CollectRentInPartitionInfo {
    skipped_rewrites: Vec<(Pubkey, AccountHash)>,
    rent_collected: u64,
    accounts_data_size_reclaimed: u64,
    rent_rewards: Vec<(Pubkey, RewardInfo)>,
    time_loading_accounts_us: u64,
    time_collecting_rent_us: u64,
    time_storing_accounts_us: u64,
    num_accounts: usize,
}

impl CollectRentInPartitionInfo {
    /// Create a new `CollectRentInPartitionInfo` from the results of loading accounts and
    /// collecting rent on them.
    #[must_use]
    fn new(info: CollectRentFromAccountsInfo, time_loading_accounts: Duration) -> Self {
        Self {
            skipped_rewrites: info.skipped_rewrites,
            rent_collected: info.rent_collected_info.rent_amount,
            accounts_data_size_reclaimed: info.rent_collected_info.account_data_len_reclaimed,
            rent_rewards: info.rent_rewards,
            time_loading_accounts_us: time_loading_accounts.as_micros() as u64,
            time_collecting_rent_us: info.time_collecting_rent_us,
            time_storing_accounts_us: info.time_storing_accounts_us,
            num_accounts: info.num_accounts,
        }
    }

    /// Reduce (i.e. 'combine') two `CollectRentInPartitionInfo`s into one.
    ///
    /// This fn is used by `collect_rent_in_partition()` as the reduce step (of map-reduce) in its
    /// parallel loop of rent collection.
    #[must_use]
    fn reduce(lhs: Self, rhs: Self) -> Self {
        Self {
            skipped_rewrites: [lhs.skipped_rewrites, rhs.skipped_rewrites].concat(),
            rent_collected: lhs.rent_collected.saturating_add(rhs.rent_collected),
            accounts_data_size_reclaimed: lhs
                .accounts_data_size_reclaimed
                .saturating_add(rhs.accounts_data_size_reclaimed),
            rent_rewards: [lhs.rent_rewards, rhs.rent_rewards].concat(),
            time_loading_accounts_us: lhs
                .time_loading_accounts_us
                .saturating_add(rhs.time_loading_accounts_us),
            time_collecting_rent_us: lhs
                .time_collecting_rent_us
                .saturating_add(rhs.time_collecting_rent_us),
            time_storing_accounts_us: lhs
                .time_storing_accounts_us
                .saturating_add(rhs.time_storing_accounts_us),
            num_accounts: lhs.num_accounts.saturating_add(rhs.num_accounts),
        }
    }
}

/// Struct to collect stats when scanning all accounts in `get_total_accounts_stats()`
#[derive(Debug, Default, Copy, Clone)]
pub struct TotalAccountsStats {
    /// Total number of accounts
    pub num_accounts: usize,
    /// Total data size of all accounts
    pub data_len: usize,

    /// Total number of executable accounts
    pub num_executable_accounts: usize,
    /// Total data size of executable accounts
    pub executable_data_len: usize,

    /// Total number of rent exempt accounts
    pub num_rent_exempt_accounts: usize,
    /// Total number of rent paying accounts
    pub num_rent_paying_accounts: usize,
    /// Total number of rent paying accounts without data
    pub num_rent_paying_accounts_without_data: usize,
    /// Total amount of lamports in rent paying accounts
    pub lamports_in_rent_paying_accounts: u64,
}

impl TotalAccountsStats {
    pub fn accumulate_account(
        &mut self,
        address: &Pubkey,
        account: &AccountSharedData,
        rent_collector: &RentCollector,
    ) {
        let data_len = account.data().len();
        self.num_accounts += 1;
        self.data_len += data_len;

        if account.executable() {
            self.num_executable_accounts += 1;
            self.executable_data_len += data_len;
        }

        if !rent_collector.should_collect_rent(address, account)
            || rent_collector.get_rent_due(account).is_exempt()
        {
            self.num_rent_exempt_accounts += 1;
        } else {
            self.num_rent_paying_accounts += 1;
            self.lamports_in_rent_paying_accounts += account.lamports();
            if data_len == 0 {
                self.num_rent_paying_accounts_without_data += 1;
            }
        }
    }
}

impl Drop for Bank {
    fn drop(&mut self) {
        if let Some(drop_callback) = self.drop_callback.read().unwrap().0.as_ref() {
            drop_callback.callback(self);
        } else {
            // Default case for tests
            self.rc
                .accounts
                .accounts_db
                .purge_slot(self.slot(), self.bank_id(), false);
        }
    }
}

/// utility function used for testing and benchmarking.
pub mod test_utils {
    use {
        super::Bank,
        crate::installed_scheduler_pool::BankWithScheduler,
        solana_sdk::{
            account::{ReadableAccount, WritableAccount},
            hash::hashv,
            lamports::LamportsError,
            pubkey::Pubkey,
        },
        solana_vote_program::vote_state::{self, BlockTimestamp, VoteStateVersions},
        std::sync::Arc,
    };
    pub fn goto_end_of_slot(bank: Arc<Bank>) {
        goto_end_of_slot_with_scheduler(&BankWithScheduler::new_without_scheduler(bank))
    }

    pub fn goto_end_of_slot_with_scheduler(bank: &BankWithScheduler) {
        let mut tick_hash = bank.last_blockhash();
        loop {
            tick_hash = hashv(&[tick_hash.as_ref(), &[42]]);
            bank.register_tick(&tick_hash);
            if tick_hash == bank.last_blockhash() {
                bank.freeze();
                return;
            }
        }
    }

    pub fn update_vote_account_timestamp(
        timestamp: BlockTimestamp,
        bank: &Bank,
        vote_pubkey: &Pubkey,
    ) {
        let mut vote_account = bank.get_account(vote_pubkey).unwrap_or_default();
        let mut vote_state = vote_state::from(&vote_account).unwrap_or_default();
        vote_state.last_timestamp = timestamp;
        let versioned = VoteStateVersions::new_current(vote_state);
        vote_state::to(&versioned, &mut vote_account).unwrap();
        bank.store_account(vote_pubkey, &vote_account);
    }

    pub fn deposit(
        bank: &Bank,
        pubkey: &Pubkey,
        lamports: u64,
    ) -> std::result::Result<u64, LamportsError> {
        // This doesn't collect rents intentionally.
        // Rents should only be applied to actual TXes
        let mut account = bank.get_account_with_fixed_root(pubkey).unwrap_or_default();
        account.checked_add_lamports(lamports)?;
        bank.store_account(pubkey, &account);
        Ok(account.lamports())
    }
}<|MERGE_RESOLUTION|>--- conflicted
+++ resolved
@@ -4984,11 +4984,7 @@
         let remote_loader = &self.rc.accounts.accounts_db.accounts_cache.remote_loader;
         for ix in msg.instructions() {
             if let Some(program_id) = account_keys.get(ix.program_id_index.into()) {
-<<<<<<< HEAD
-                // println!("Bank.check_remote_accounts(): program_id: {:?}", program_id);
-=======
-                
->>>>>>> db7b1f1f
+
                 if remote_loader.is_sonic_program(program_id) {
                     sonic_program = Some(program_id);
                     account = account_keys.get(ix.accounts[0].into());
@@ -5011,20 +5007,13 @@
         log_messages.as_ref().map(|log_messages| {
             let re = Regex::new(r"Fake NFT New Value: (\d+)").unwrap();
             for log_message in log_messages.iter() {
-<<<<<<< HEAD
                 println!("log_message: {:?}", log_message);
-=======
-                
->>>>>>> db7b1f1f
+
                 //Sonic: send states to baselayer
                 let caps = re.captures(log_message);
                 if let Some(caps) = caps {
                     let value = caps.get(1).map_or("", |m| m.as_str());
-<<<<<<< HEAD
-                    // println!("value: {}", value);
-=======
-                    
->>>>>>> db7b1f1f
+
                     signature = remote_loader.send_status_to_baselayer(sonic_program.unwrap(), account.unwrap(), value.parse::<u64>().unwrap());
                     break;
                 }
@@ -5134,11 +5123,7 @@
         let account_keys = msg.account_keys();
         msg.instructions().iter().for_each(|ix| {
             if let Some(program_id) = account_keys.get(ix.program_id_index.into()) {
-<<<<<<< HEAD
-                // println!("Bank.check_remote_accounts(): program_id: {:?}", program_id);
-=======
-                
->>>>>>> db7b1f1f
+
                 if !sonic_account_migrater_program::check_id(program_id) { 
                     return;
                 }
